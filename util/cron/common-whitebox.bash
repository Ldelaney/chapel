--- conflicted
+++ resolved
@@ -129,15 +129,10 @@
     module load craype-shanghai
 fi
 
-<<<<<<< HEAD
-log_info "Loading fftw module."
-module load fftw
-=======
 if [ "${COMP_TYPE}" != "HOST-TARGET-no-PrgEnv" ] ; then
     log_info "Loading fftw module."
     module load fftw
 fi
->>>>>>> 91075ceb
 
 log_info "Current loaded modules:"
 module list
