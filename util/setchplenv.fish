--- conflicted
+++ resolved
@@ -12,14 +12,6 @@
     exit
 end
 
-<<<<<<< HEAD
-echo -n "Setting CHPL_HOME "
-set -x CHPL_HOME $chpl_home
-echo "to $CHPL_HOME"
-
-eval set MYPATH (eval "$CHPL_HOME/util/config/fixpath.py \"PATH\" \"fish\"")
-eval set MYMANPATH (eval "$CHPL_HOME/util/config/fixpath.py \"MANPATH\" \"fish\"")
-=======
 # Remove any previously existing CHPL_HOME paths
 eval set MYPATH (eval "$chpl_home/util/config/fixpath.py \"PATH\" \"fish\"")
 eval set MYMANPATH (eval "$chpl_home/util/config/fixpath.py \"MANPATH\" \"fish\"")
@@ -27,7 +19,6 @@
 echo -n "Setting CHPL_HOME "
 set -x CHPL_HOME $chpl_home
 echo "to $CHPL_HOME"
->>>>>>> cfad7270
 
 if [ (count $MYPATH) = 0 ]
   echo "Error running \$CHPL_HOME/util/config/fixpath"
