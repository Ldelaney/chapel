--- conflicted
+++ resolved
@@ -18,15 +18,9 @@
       defined module 
 
    Module: longerComments.Other
-<<<<<<< HEAD
-      proc inside()
+      proc inside
          This is a comment for a method inside of
          a module 
-=======
-      proc inside
-          This is a comment for a method inside of
-     a module 
->>>>>>> 8caef569
 
       proc body()
          This is a comment for a method with a body 
