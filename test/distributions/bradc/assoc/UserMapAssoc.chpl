--- conflicted
+++ resolved
@@ -734,11 +734,7 @@
       yield i;
   }
 
-<<<<<<< HEAD
-  iter these(param tag: iterKind, followThis) ref where tag == iterKind.standalone {
-=======
   iter these(param tag: iterKind) ref where tag == iterKind.standalone {
->>>>>>> 287ed049
     coforall locArr in locArrs do on locArr {
       // Forward to associative array standalone iterator
       for i in locArr.myElems._value.these(tag) {
