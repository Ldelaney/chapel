--- conflicted
+++ resolved
@@ -365,13 +365,8 @@
   return result;
 }
 
-<<<<<<< HEAD
-proc WrapperArr.dsiAccess(indexx) var: eltType {
+proc WrapperArr.dsiAccess(indexx) ref: eltType {
   const ixt = if isIntegralType(indexx.type) then (indexx,) else indexx;
-=======
-proc WrapperArr.dsiAccess(indexx) ref: eltType {
-  const ixt = if _isIntegralType(indexx.type) then (indexx,) else indexx;
->>>>>>> c4954c4d
   return origArr.dsiAccess(origIx(ixt));
 }
 
