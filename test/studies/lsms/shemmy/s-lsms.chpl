// 
// This test is pulled from intern ii02 in the codes written in the 
// Summer of 2011 to measure increase in productivity using Chapel 
// versus C/MPI.It is a pared down version of the Locally Self-consistent
// Multiple Scattering (LSMS) application.
//

use Time;

config const debug = false;
config const reportFrequency = 1025;
config const perfTest = false;
config const displayLIZ = false;

config const span = 5;

const span_x = span,
	  span_y = span,
	  span_z = span,
	  nAtoms = span_x * span_y * span_z,
	  spanT  = (span, span, span);

config
const atomSpacing = 5.000, //spacing in X, Y, and Z
	  lizRadius   = 7.110, //radius of LIZ sphere
	  nIterations = 1024;

const reductionFactor = 1000.0;

param nExtent = 13;
type AtomMatrix = nExtent*real;
//type AtomMatrix = [0..#nExtent] real;

const GridDom  = {0..#span_x, 0..#span_y, 0..#span_z};

proc main() {
	var t: Timer;

	writeln("[[ LSMS ]]");
	writeln("Problem size = [", span_x, ", ", span_y, ", ", span_z, "]");

	//calculate Local Interaction Zones
	var lizDoms: [GridDom] sparse subdomain(GridDom);
	for (a, liz) in zip(GridDom, lizDoms) {
		for ac in GridDom do if a != ac {
			//compute dist between 2 points
			var diff: 3*int;
			for param d in 1..3 do diff[d] = circularDistance(a[d], ac[d], spanT[d]);
			var dist = atomSpacing * sqrt(diff[1]**2 + diff[2]**2 + diff[3]**2);
			if dist <= lizRadius {
				liz += ac;
			}
		}
	}
	if displayLIZ then writeln("LIZ counts: ", [liz in lizDoms] liz.numIndices);

	//initialize atoms
	var atoms: [GridDom] AtomMatrix;
	for (i, atom) in zip(GridDom, atoms) {
		for param e in 1..nExtent do atom[e] = GridDom.indexOrder(i);
	}

	t.start();

	for itr in 0..#nIterations {
		if itr % reportFrequency == 0 && reportFrequency <= nIterations {
			writef("step ####...\n", itr);
		}
		
		//each atom adds up extent values from neighbors (members of its liz sphere)
		var totals: [GridDom] AtomMatrix;
		for (liz, total, i) in zip(lizDoms, totals, GridDom) {
			for ac in liz {
				total += atoms[ac];
			}
		}
		for a in GridDom {
			for param e in 1..nExtent {
				atoms[a][e] += totals[a][e] / reductionFactor;
			}
		}
		
		if itr == 0 || itr == nIterations-1 {
			checkExpected(itr, atoms);
		}
	}

	t.stop();

	writeln("Success!");

	if perfTest then writeln("Chapel serial time = ", t.elapsed(), " s");
}

proc checkExpected(itr: int, atoms: [GridDom] AtomMatrix) {
	if span != 5 || nIterations != 1024 {
		writeln("Expected value check disabled...");
		return;
	}
	const first = GridDom.low,
		  last  = GridDom.high;

	var ExpectedDom: sparse subdomain(GridDom);
	ExpectedDom += first; ExpectedDom += last;
	
	var expectedValues: [ExpectedDom] real;
	if itr == 0 {
		expectedValues[first] = 0.775;
		expectedValues[last]  = 125.5;
	} else {
		expectedValues[first] = 5320018409.9;
		expectedValues[last]  = 5324998555.3;
	}

	for i in ExpectedDom {
		var tolerance = max(expectedValues[i] * 1e-9, 0.1);
		var pass = true;
		for param e in 1..nExtent {
			if abs(atoms[i][e] - expectedValues[i]) > tolerance then pass = false;
		}
<<<<<<< HEAD
		if debug { writeln("itr ", format("%4i",itr), " @ ", i, ": ", 
				           format("%12.9r",atoms[i][1]), " ~=~ ", 
						   format("%12.9r",expectedValues[i])); }
=======
                if debug { writef("itr %4n @ %t: %12.9r ~=~ %12.9r\n",
                                  itr, i, atoms[i][1], expectedValues[i]); }
>>>>>>> 609f3286
		if !pass {
			writeln("Computed values do not match expected values: itr = ", itr, 
					" @ ", i, ": ", atoms[i][1], " != ", expectedValues[i]);
			exit(0);
		} 
	}
}

proc circularDistance(a, b, size: int) {
	if a < b {
		return min(a+size-b, b-a);
	} else {
		return min(a-b, b-a+size);
	}
}
<|MERGE_RESOLUTION|>--- conflicted
+++ resolved
@@ -118,14 +118,8 @@
 		for param e in 1..nExtent {
 			if abs(atoms[i][e] - expectedValues[i]) > tolerance then pass = false;
 		}
-<<<<<<< HEAD
-		if debug { writeln("itr ", format("%4i",itr), " @ ", i, ": ", 
-				           format("%12.9r",atoms[i][1]), " ~=~ ", 
-						   format("%12.9r",expectedValues[i])); }
-=======
                 if debug { writef("itr %4n @ %t: %12.9r ~=~ %12.9r\n",
                                   itr, i, atoms[i][1], expectedValues[i]); }
->>>>>>> 609f3286
 		if !pass {
 			writeln("Computed values do not match expected values: itr = ", itr, 
 					" @ ", i, ": ", atoms[i][1], " != ", expectedValues[i]);
