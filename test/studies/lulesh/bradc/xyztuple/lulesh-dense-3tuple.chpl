--- conflicted
+++ resolved
@@ -255,15 +255,9 @@
       deprint("[[ p, e, q ]]", p, e, q);
     }
     if showProgress then
-<<<<<<< HEAD
-      writeln("time = ", format("%er", time), ", dt=", format("%er", deltatime),
-              if doTiming then ", elapsed = " + (getCurrentTime()-iterTime) 
-                          else "");
-=======
       writef("time = %er, dt=%er%s\n", time, deltatime, 
        if doTiming then ", elapsed = " + (getCurrentTime()-iterTime) 
                    else "");
->>>>>>> 609f3286
   }
   if (cycle == maxcycles) {
     writeln("Stopped early due to reaching maxnumsteps");
@@ -278,12 +272,8 @@
   if printCoords {
     var outfile = open("coords.out", iomode.cw);
     var writer = outfile.writer();
-<<<<<<< HEAD
-    var fmtstr = if debug then "%1.9er" else "%1.4er";
-=======
     var fmtstrnum = if debug then "%1.9er" else "%1.4er";
     var fmtstr = fmtstrnum + " " + fmtstrnum + " " + fmtstrnum + "\n";
->>>>>>> 609f3286
     for i in Nodes {
       writer.writef(fmtstr, xyz[i][X], xyz[i][Y], xyz[i][Z]);
     }
@@ -1536,28 +1526,14 @@
 proc deprint(title:string, x:[?D] real, y:[D]real, z:[D]real) {
   writeln(title);
   for i in D {
-<<<<<<< HEAD
-    writeln(format("%3i", i), ": ", 
-            format("%3.4er", x[i]), " ", 
-            format("%3.4er", y[i]), " ", 
-            format("%3.4er", z[i]));
-=======
     writef("%3n %3.4er %3.4er %3.4er\n", i, x[i], y[i], z[i]);
->>>>>>> 609f3286
   }
 }
 
 proc deprint(title:string, xyz:[?D] 3*real) {
   writeln(title);
   for i in D {
-<<<<<<< HEAD
-    writeln(format("%3i", i), ": ", 
-            format("%3.4er", xyz[i][X]), " ", 
-            format("%3.4er", xyz[i][Y]), " ", 
-            format("%3.4er", xyz[i][Z]));
-=======
     writef("%3n %3.4er %3.4er %3.4er\n", i, xyz[i][X], xyz[i][Y], xyz[i][Z]);
->>>>>>> 609f3286
-  }
-}
-
+  }
+}
+
