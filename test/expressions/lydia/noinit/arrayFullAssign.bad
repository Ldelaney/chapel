--- conflicted
+++ resolved
@@ -1,6 +1,2 @@
-<<<<<<< HEAD
-$CHPL_HOME/modules/internal/ChapelArray.chpl:1282: warning: type [domain(1,int(64),false)] int(64) does not currently support noinit, using default initialization
-=======
 arrayFullAssign.chpl:1: warning: type [domain(1,int(64),false)] int(64) does not currently support noinit, using default initialization
->>>>>>> 21dc6214
 1 2 3 4 5