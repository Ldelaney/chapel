//
// The BaseAST class is the parent class of all AST node types.
//
// Notes on adding, removing, or changing AST node types
// -----------------------------------------------------
//
// 1. When adding or removing AST node types, update AstTag and
//    astTagName so that they are consistent.
//
// 2. Update the traversal macros as necessary.  The traversal must be
//    able to touch all AST nodes when traversing the AST.
//

#ifndef _BASEAST_H_
#define _BASEAST_H_

#include "chpl.h"
#include "stringutil.h"

#include "genret.h"

//
// foreach_ast_sep: invoke a 'macro' for every AST node type,
//                  separating invocations by 'sep'
// foreach_ast: invoke a macro for every AST node type, separating
//              invocations by ;
//
#define foreach_ast_sep(macro, sep)                \
  macro(PrimitiveType) sep                         \
  macro(EnumType) sep                              \
  macro(ClassType) sep                             \
  macro(ModuleSymbol) sep                          \
  macro(VarSymbol) sep                             \
  macro(ArgSymbol) sep                             \
  macro(TypeSymbol) sep                            \
  macro(FnSymbol) sep                              \
  macro(EnumSymbol) sep                            \
  macro(LabelSymbol) sep                           \
  macro(SymExpr) sep                               \
  macro(UnresolvedSymExpr) sep                     \
  macro(DefExpr) sep                               \
  macro(CallExpr) sep                              \
  macro(NamedExpr) sep                             \
  macro(BlockStmt) sep                             \
  macro(CondStmt) sep                              \
  macro(GotoStmt)

#define foreach_ast(macro)                      \
  foreach_ast_sep(macro, ;)

//
// prototype Symbol, Type, Expr, and all AST node types
//
class Symbol;
class Type;
class Expr;
#define proto_classes(type) class type
foreach_ast(proto_classes);
#undef proto_classes

//
// declare global vectors for all AST node types
//
// These global vectors, named gSymExprs, gCallExprs, gFnSymbols, ...,
// contain all existing nodes of the given AST node type; they are
// updated automatically as new AST nodes are constructed.  Nodes are
// removed from these vectors between passes.
//
#define decl_gvecs(type) extern Vec<type*> g##type##s
foreach_ast(decl_gvecs);
#undef decl_gvecs

//
// type definitions for common maps
//
typedef Map<Symbol*,Symbol*> SymbolMap;
typedef MapElem<Symbol*,Symbol*> SymbolMapElem;

// get the current AST node id
extern int lastNodeIDUsed();

// trace various AST node removals
extern void trace_remove(BaseAST* ast, char flag);

// how an AST node knows its location in the source code
// (assumed to get copied upon assignment and parameter passing)
struct astlocT {
  const char* filename;  // filename of location
  int lineno;    // line number of location
  astlocT(int linenoArg, const char* filenameArg):
    filename(filenameArg), lineno(linenoArg)
    {}
};

//
// enumerated type of all AST node types (and superclass types)
//
enum AstTag {
  E_SymExpr,
  E_UnresolvedSymExpr,
  E_DefExpr,
  E_CallExpr,
  E_NamedExpr,
  E_BlockStmt,
  E_CondStmt,
  E_GotoStmt,
  E_Expr,

  E_ModuleSymbol,
  E_VarSymbol,
  E_ArgSymbol,
  E_TypeSymbol,
  E_FnSymbol,
  E_EnumSymbol,
  E_LabelSymbol,
  E_Symbol,

  E_PrimitiveType,
  E_EnumType,
  E_ClassType,
  E_Type,

  E_BaseAST
};

//
// string names of all AST node types (used for debugging)
//
extern const char* astTagName[];

//
// macros used to define the copy method on all AST node types, and to
// prototype the copyInner method
//
// The copyInner method is used to do the copy specific to any node.
// The outermost call to copy invokes the copyInner method used to
// implement the recursive copy.
//
#define DECLARE_COPY(type)                                              \
  type* copy(SymbolMap* map = NULL, bool internal = false) {            \
    SymbolMap localMap;                                                 \
    if (!map)                                                           \
      map = &localMap;                                                  \
    type* _this = copyInner(map);                                       \
    _this->astloc = astloc;                                             \
    if (!internal)                                                      \
      update_symbols(_this, map);                                       \
    return _this;                                                       \
  }                                                                     \
  virtual type* copyInner(SymbolMap* map)

#define DECLARE_SYMBOL_COPY(type)                                       \
  type* copy(SymbolMap* map = NULL, bool internal = false) {            \
    SymbolMap localMap;                                                 \
    if (!map)                                                           \
      map = &localMap;                                                  \
    type* _this = copyInner(map);                                       \
    _this->astloc = astloc;                                             \
    _this->copyFlags(this);                                             \
    map->put(this, _this);                                              \
    if (!internal)                                                      \
      update_symbols(_this, map);                                       \
    return _this;                                                       \
  }                                                                     \
  virtual type* copyInner(SymbolMap* map)

//
// macro used to call copy from inside the copyInner method
//
#define COPY_INT(c) (c ? c->copy(map, true) : NULL)

//
// abstract parent of all AST node types
//
class BaseAST {
 public:
  AstTag astTag; // BaseAST subclass
  int id;        // Unique ID
  astlocT astloc; // Location of this node in the source code

  BaseAST(AstTag type);
  virtual ~BaseAST() { }
  virtual void verify() = 0;
  virtual BaseAST* copy(SymbolMap* map = NULL, bool internal = false) = 0;
  virtual BaseAST* copyInner(SymbolMap* map) = 0;
  virtual bool inTree(void) = 0;
  virtual GenRet codegen() = 0;

  const char* stringLoc(void);
  ModuleSymbol* getModule();
  FnSymbol* getFunction();
  int linenum() { return astloc.lineno; }
  const char* fname() { return astloc.filename; }

  virtual Type* typeInfo(void) = 0;
  Type* getValType();
  Type* getRefType();
  Type* getWideRefType();
};

GenRet baseASTCodegen(BaseAST* ast);
GenRet baseASTCodegenInt(int x);
GenRet baseASTCodegenString(const char* str);

//
// macro to update the global line number used to set the line number
// of an AST node when it is constructed
//
// This should be used before constructing new nodes to make sure the
// line number is correctly set. The global line number reverts to
// its previous value upon leaving the scope where the macro is used.
// The fixed variable name ensures a single macro per scope.
// Users of the macro are to create additional scopes when needed.
// todo - should we add it to DECLARE_COPY/DECLARE_SYMBOL_COPY ?
//
#define SET_LINENO(ast) astlocMarker markAstLoc(ast->astloc)
extern astlocT currentAstLoc;

struct astlocMarker {
  astlocT previousAstLoc;

  // constructor, invoked upon SET_LINENO
  astlocMarker(astlocT newAstLoc)
    : previousAstLoc(currentAstLoc)
  {
    //previousAstLoc = currentAstLoc;
    currentAstLoc = newAstLoc;
  }
  // constructor, for special occasions
  astlocMarker(int lineno, const char* filename)
    : previousAstLoc(currentAstLoc)
  {
    currentAstLoc.lineno = lineno;
    currentAstLoc.filename = astr(filename);
  }
  // destructor, invoked upon leaving SET_LINENO's scope
  ~astlocMarker() {
    currentAstLoc = previousAstLoc;
  }
};

//
// vectors of modules
//
extern Vec<ModuleSymbol*> allModules;  // contains all modules
extern Vec<ModuleSymbol*> userModules; // contains main + user modules
extern Vec<ModuleSymbol*> mainModules; // contains main modules

//
<<<<<<< HEAD
// class test: determine the dynamic type of a BaseAST*
=======
// class test inlines: determine the dynamic type of a BaseAST*
>>>>>>> 17c0d74d
//
static inline bool isExpr(BaseAST* a)
{ return a && a->astTag < E_Expr; }
static inline bool isSymbol(BaseAST* a)
{ return a && a->astTag > E_Expr && a->astTag < E_Symbol; }
static inline bool isType(BaseAST* a)
{ return (a && a->astTag > E_Symbol && a->astTag < E_Type); }
<<<<<<< HEAD
static inline bool isPrimitiveType(BaseAST* a)
{ return (a && a->astTag == E_PrimitiveType); }
static inline bool isClassType(BaseAST* a)
{ return (a && a->astTag == E_ClassType); }
=======
>>>>>>> 17c0d74d

#define def_is_ast(Type) \
  static inline bool is##Type(BaseAST* a) { return a && a->astTag == E_##Type; }
def_is_ast(SymExpr)
def_is_ast(UnresolvedSymExpr)
def_is_ast(DefExpr)
def_is_ast(CallExpr)
def_is_ast(NamedExpr)
def_is_ast(BlockStmt)
def_is_ast(CondStmt)
def_is_ast(GotoStmt)
def_is_ast(ModuleSymbol)
def_is_ast(VarSymbol)
def_is_ast(ArgSymbol)
def_is_ast(TypeSymbol)
def_is_ast(FnSymbol)
def_is_ast(EnumSymbol)
def_is_ast(LabelSymbol)
<<<<<<< HEAD
def_is_ast(EnumType)
=======
def_is_ast(PrimitiveType)
def_is_ast(EnumType)
def_is_ast(ClassType)
>>>>>>> 17c0d74d
#undef def_is_ast
//
// safe downcast inlines: downcast BaseAST*, Expr*, Symbol*, or Type*
//   note: toDerivedClass is equivalent to dynamic_cast<DerivedClass*>
//
#define def_to_ast(Type) \
  static inline Type * to##Type(BaseAST* a) { return is##Type(a) ? (Type*)a : NULL; }
def_to_ast(SymExpr)
def_to_ast(UnresolvedSymExpr)
def_to_ast(DefExpr)
def_to_ast(CallExpr)
def_to_ast(NamedExpr)
def_to_ast(BlockStmt)
def_to_ast(CondStmt)
def_to_ast(GotoStmt)
def_to_ast(Expr)
def_to_ast(ModuleSymbol)
def_to_ast(VarSymbol)
def_to_ast(ArgSymbol)
def_to_ast(TypeSymbol)
def_to_ast(FnSymbol)
def_to_ast(EnumSymbol)
def_to_ast(LabelSymbol)
def_to_ast(Symbol)
def_to_ast(PrimitiveType)
def_to_ast(EnumType)
def_to_ast(ClassType)
def_to_ast(Type)
#undef def_to_ast
//
// traversal macros
//
// These macros are used to implement the functions that collect all
// of the nodes in some part of the AST, e.g., collectSymExprs.  They
// can also be used to define recursive functions that work over a
// portion of the AST.  See collectSymExprs for a simple example.
//
#define AST_CALL_CHILD(_a, _t, _m, call, ...)                           \
  if (((_t*)_a)->_m) {                                                  \
    BaseAST* next_ast = ((_t*)_a)->_m;                                  \
    call(next_ast, __VA_ARGS__);                                        \
  }

#define AST_CALL_LIST(_a, _t, _m, call, ...)                            \
  for_alist(next_ast, ((_t*)_a)->_m) {                                  \
    call(next_ast, __VA_ARGS__);                                        \
  }

#define AST_CHILDREN_CALL(_a, call, ...)                                \
  switch (_a->astTag) {                                                 \
  case E_CallExpr:                                                      \
    AST_CALL_CHILD(_a, CallExpr, baseExpr, call, __VA_ARGS__);          \
    AST_CALL_LIST(_a, CallExpr, argList, call, __VA_ARGS__);            \
    break;                                                              \
  case E_NamedExpr:                                                     \
    AST_CALL_CHILD(_a, NamedExpr, actual, call, __VA_ARGS__);           \
    break;                                                              \
  case E_DefExpr:                                                       \
    AST_CALL_CHILD(_a, DefExpr, init, call, __VA_ARGS__);               \
    AST_CALL_CHILD(_a, DefExpr, exprType, call, __VA_ARGS__);           \
    AST_CALL_CHILD(_a, DefExpr, sym, call, __VA_ARGS__);                \
    break;                                                              \
  case E_BlockStmt:                                                     \
    AST_CALL_LIST(_a, BlockStmt, body, call, __VA_ARGS__);              \
    AST_CALL_CHILD(_a, BlockStmt, blockInfo, call, __VA_ARGS__);        \
    AST_CALL_CHILD(_a, BlockStmt, modUses, call, __VA_ARGS__);          \
    break;                                                              \
  case E_CondStmt:                                                      \
    AST_CALL_CHILD(_a, CondStmt, condExpr, call, __VA_ARGS__);          \
    AST_CALL_CHILD(_a, CondStmt, thenStmt, call, __VA_ARGS__);          \
    AST_CALL_CHILD(_a, CondStmt, elseStmt, call, __VA_ARGS__);          \
    break;                                                              \
  case E_GotoStmt:                                                      \
    AST_CALL_CHILD(_a, GotoStmt, label, call, __VA_ARGS__);             \
    break;                                                              \
  case E_ModuleSymbol:                                                  \
    AST_CALL_CHILD(_a, ModuleSymbol, block, call, __VA_ARGS__);         \
    break;                                                              \
  case E_ArgSymbol:                                                     \
    AST_CALL_CHILD(_a, ArgSymbol, typeExpr, call, __VA_ARGS__);         \
    AST_CALL_CHILD(_a, ArgSymbol, defaultExpr, call, __VA_ARGS__);      \
    AST_CALL_CHILD(_a, ArgSymbol, variableExpr, call, __VA_ARGS__);     \
    break;                                                              \
  case E_TypeSymbol:                                                    \
    AST_CALL_CHILD(_a, Symbol, type, call, __VA_ARGS__);                \
    break;                                                              \
  case E_FnSymbol:                                                      \
    AST_CALL_LIST(_a, FnSymbol, formals, call, __VA_ARGS__);            \
    AST_CALL_CHILD(_a, FnSymbol, setter, call, __VA_ARGS__);            \
    AST_CALL_CHILD(_a, FnSymbol, body, call, __VA_ARGS__);              \
    AST_CALL_CHILD(_a, FnSymbol, where, call, __VA_ARGS__);             \
    AST_CALL_CHILD(_a, FnSymbol, retExprType, call, __VA_ARGS__);       \
    break;                                                              \
  case E_EnumType:                                                      \
    AST_CALL_LIST(_a, EnumType, constants, call, __VA_ARGS__);          \
    break;                                                              \
  case E_ClassType:                                                     \
    AST_CALL_LIST(_a, ClassType, fields, call, __VA_ARGS__);            \
    AST_CALL_LIST(_a, ClassType, inherits, call, __VA_ARGS__);          \
    break;                                                              \
  default:                                                              \
    break;                                                              \
  }

//
// clean IR between passes by clearing some back pointers to dead AST
// nodes and removing dead AST nodes from the global vectors of AST
// nodes. "dead" means !isAlive && !isRootModule.
//
void cleanAst(void);

//
// reclaim memory associated with all AST nodes (called at the end)
//
void destroyAst(void);

//
// print memory-related statistics about the IR (called between passes
// if using --print-statistics)
//
void printStatistics(const char* pass);

void registerModule(ModuleSymbol* mod);

//
// update_symbols: substitute symbol uses in 'ast' using 'map'
//
// This function is primarily used when AST::copy is called.  If a
// Block containing a def and a use of that def is copied, then the
// def will be copied, and this routine will update the use to the new
// def.
//
void update_symbols(BaseAST* ast, SymbolMap* map);

#endif<|MERGE_RESOLUTION|>--- conflicted
+++ resolved
@@ -247,11 +247,7 @@
 extern Vec<ModuleSymbol*> mainModules; // contains main modules
 
 //
-<<<<<<< HEAD
-// class test: determine the dynamic type of a BaseAST*
-=======
 // class test inlines: determine the dynamic type of a BaseAST*
->>>>>>> 17c0d74d
 //
 static inline bool isExpr(BaseAST* a)
 { return a && a->astTag < E_Expr; }
@@ -259,13 +255,6 @@
 { return a && a->astTag > E_Expr && a->astTag < E_Symbol; }
 static inline bool isType(BaseAST* a)
 { return (a && a->astTag > E_Symbol && a->astTag < E_Type); }
-<<<<<<< HEAD
-static inline bool isPrimitiveType(BaseAST* a)
-{ return (a && a->astTag == E_PrimitiveType); }
-static inline bool isClassType(BaseAST* a)
-{ return (a && a->astTag == E_ClassType); }
-=======
->>>>>>> 17c0d74d
 
 #define def_is_ast(Type) \
   static inline bool is##Type(BaseAST* a) { return a && a->astTag == E_##Type; }
@@ -284,14 +273,11 @@
 def_is_ast(FnSymbol)
 def_is_ast(EnumSymbol)
 def_is_ast(LabelSymbol)
-<<<<<<< HEAD
-def_is_ast(EnumType)
-=======
 def_is_ast(PrimitiveType)
 def_is_ast(EnumType)
 def_is_ast(ClassType)
->>>>>>> 17c0d74d
 #undef def_is_ast
+
 //
 // safe downcast inlines: downcast BaseAST*, Expr*, Symbol*, or Type*
 //   note: toDerivedClass is equivalent to dynamic_cast<DerivedClass*>
