--- conflicted
+++ resolved
@@ -245,32 +245,20 @@
   BlockStmt* block = new BlockStmt();
   
   for (int i=1; i<ct->fields.length; i++) {
-<<<<<<< HEAD
-    Symbol* tmp = newTemp();
-    block->insertAtTail(new DefExpr(tmp));
-    block->insertAtTail(new CallExpr(PRIM_MOVE, tmp, new CallExpr(PRIM_GET_MEMBER_VALUE, arg, new_CStringSymbol(astr("x", istr(i))))));
-
-    // If it is a reference, pass it through.
-=======
     CallExpr* member = new CallExpr(arg, new_IntSymbol(i));
->>>>>>> df829fff
     DefExpr* def = toDefExpr(ct->fields.get(i+1));
     INT_ASSERT(def);
     if (isReferenceType(def->sym->type))
       // If it is a reference, pass it through.
       call->insertAtTail(member);
     else
-<<<<<<< HEAD
 #if HILDE_MM
       call->insertAtTail(tmp);
 #else
 // Not needed (and undesirable) with AMM.
-      call->insertAtTail(new CallExpr("chpl__autoCopy", tmp));
-#endif
-=======
       // Otherwise, construct it.
       call->insertAtTail(new CallExpr(copy_fun, member));
->>>>>>> df829fff
+#endif
   }
   
   block->insertAtTail(new CallExpr(PRIM_RETURN, call));
