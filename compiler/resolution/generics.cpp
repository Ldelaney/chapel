/*
 * Copyright 2004-2015 Cray Inc.
 * Other additional copyright holders may be indicated within.
 *
 * The entirety of this work is licensed under the Apache License,
 * Version 2.0 (the "License"); you may not use this file except
 * in compliance with the License.
 *
 * You may obtain a copy of the License at
 *
 *     http://www.apache.org/licenses/LICENSE-2.0
 *
 * Unless required by applicable law or agreed to in writing, software
 * distributed under the License is distributed on an "AS IS" BASIS,
 * WITHOUT WARRANTIES OR CONDITIONS OF ANY KIND, either express or implied.
 * See the License for the specific language governing permissions and
 * limitations under the License.
 */

#ifndef __STDC_FORMAT_MACROS
#define __STDC_FORMAT_MACROS
#endif

#include "resolution.h"

#include "astutil.h"
#include "caches.h"
#include "chpl.h"
#include "expr.h"
#include "stmt.h"
#include "stringutil.h"
#include "symbol.h"

#include <cstdlib>
#include <inttypes.h>

static int explainInstantiationLine = -2;
static ModuleSymbol* explainInstantiationModule = NULL;

static Vec<FnSymbol*> whereStack;


static void
explainInstantiation(FnSymbol* fn) {
  if (strcmp(fn->name, fExplainInstantiation) &&
      (strncmp(fn->name, "_construct_", 11) ||
       strcmp(fn->name+11, fExplainInstantiation)))
    return;
  if (explainInstantiationModule && explainInstantiationModule != fn->defPoint->getModule())
    return;
  if (explainInstantiationLine != -1 && explainInstantiationLine != fn->defPoint->linenum())
    return;

  char msg[1024] = "";
  int len;
  if (fn->hasFlag(FLAG_CONSTRUCTOR))
    len = sprintf(msg, "instantiated %s(", fn->_this->type->symbol->name);
  else
    len = sprintf(msg, "instantiated %s(", fn->name);
  bool first = true;
  for_formals(formal, fn) {
    form_Map(SymbolMapElem, e, fn->substitutions) {
      ArgSymbol* arg = toArgSymbol(e->key);
      if (!strcmp(formal->name, arg->name)) {
        if (!strcmp(arg->name, "meme")) // do not show meme argument
          continue;
        if (first)
          first = false;
        else
          len += sprintf(msg+len, ", ");
        INT_ASSERT(arg);
        if (strcmp(fn->name, "_construct__tuple"))
          len += sprintf(msg+len, "%s = ", arg->name);
        if (VarSymbol* vs = toVarSymbol(e->value)) {
          if (vs->immediate && vs->immediate->const_kind == NUM_KIND_INT)
            len += sprintf(msg+len, "%" PRId64, vs->immediate->int_value());
          else if (vs->immediate && vs->immediate->const_kind == CONST_KIND_STRING)
            len += sprintf(msg+len, "\"%s\"", vs->immediate->v_string);
          else
            len += sprintf(msg+len, "%s", vs->name);
        }
        else if (Symbol* s = toSymbol(e->value))
      // For a generic symbol, just print the name.
      // Additional clauses for specific symbol types should precede this one.
          len += sprintf(msg+len, "%s", s->name);
        else
          INT_FATAL("unexpected case using --explain-instantiation");
      }
    }
  }
  sprintf(msg+len, ")");
  if (callStack.n) {
    USR_PRINT(callStack.v[callStack.n-1], msg);
  } else {
    USR_PRINT(fn, msg);
  }
}


static void
copyGenericSub(SymbolMap& subs, FnSymbol* root, FnSymbol* fn, Symbol* key, Symbol* value) {
  if (!strcmp("_type_construct__tuple", root->name) && key->name[0] == 'x') {
    subs.put(new_IntSymbol(atoi(key->name+1)), value);
  } else if (root != fn) {
    int i = 1;
    for_formals(formal, fn) {
      if (formal == key) {
        subs.put(root->getFormal(i), value);
      }
      i++;
    }
  } else {
    subs.put(key, value);
  }
}


static void
instantiate_tuple_signature(FnSymbol* fn) {
  AggregateType* tuple = toAggregateType(fn->retType);
  //
  // tuple is the return type for the type constructor
  // tuple is NULL for the default constructor
  //

  fn->numPreTupleFormals = fn->formals.length;
  
  int64_t size = toVarSymbol(fn->substitutions.v[0].value)->immediate->int_value();
  
  for (int i = 1; i <= size; ++i) {
    const char* name = astr("x", istr(i));
    ArgSymbol* formal = new ArgSymbol(INTENT_BLANK, name, dtAny, NULL, new SymExpr(gTypeDefaultToken));
    
    if (tuple) {
      formal->addFlag(FLAG_TYPE_VARIABLE);
      tuple->fields.insertAtTail(new DefExpr(new VarSymbol(name)));
    }
    
    fn->insertFormalAtTail(formal);
  }
  
  fn->removeFlag(FLAG_TUPLE);
  
  fn->addFlag(FLAG_PARTIAL_TUPLE);
  fn->addFlag(FLAG_ALLOW_REF);
}


static void
instantiate_tuple_body(FnSymbol* fn) {
  Expr* last = fn->body->body.last();
  int numPreTupleFormals = fn->numPreTupleFormals;
  
  for (int i = numPreTupleFormals + 1; i <= fn->formals.length; ++i) {
    ArgSymbol* formal = fn->getFormal(i);
    
    last->insertBefore(new CallExpr(PRIM_SET_MEMBER, fn->_this, new_IntSymbol(i - numPreTupleFormals), formal));
  }
  
  fn->removeFlag(FLAG_PARTIAL_TUPLE);
}


static void
instantiate_tuple_hash( FnSymbol* fn) {
  if (fn->numFormals() != 1) {
    INT_FATAL(fn, "tuple hash function has more than one argument");
  }
  ArgSymbol* arg = fn->getFormal(1);
  AggregateType* ct = toAggregateType(arg->type);
  CallExpr* call = NULL;
  
  bool first = true;
  for (int i=1; i<ct->fields.length; i++) {
    CallExpr *field_access = new CallExpr( arg, new_IntSymbol(i)); 
    if (first) {
      call =  new CallExpr( "chpl__defaultHash", field_access);
      first = false;
    } else {
      call = new CallExpr( "^", 
                           new CallExpr( "chpl__defaultHash",
                                         field_access),
                           new CallExpr( "<<",
                                         call,
                                         new_IntSymbol(17)));
    }
  }
  
  // YAH, make sure that we do not return a negative hash value for now
  call = new CallExpr( "&", new_IntSymbol( 0x7fffffffffffffffLL, INT_SIZE_64), call);
  CallExpr* ret = new CallExpr(PRIM_RETURN, new CallExpr("_cast", dtInt[INT_SIZE_64]->symbol, call));
  
  fn->body->replace( new BlockStmt( ret));
  normalize(fn);
}

static void
instantiate_tuple_init(FnSymbol* fn) {
  if (fn->numFormals() != 1)
    INT_FATAL(fn, "tuple _defaultOf function has more than one argument");
  ArgSymbol* arg = fn->getFormal(1);
  if (!arg->hasFlag(FLAG_TYPE_VARIABLE))
    INT_FATAL(fn, "_defaultOf function not provided a type argument");
  AggregateType* ct = toAggregateType(arg->type);
  // Similar to build_record_init_function in buildDefaultFunctions, we need
  // to call the type specified default initializer
  CallExpr* call = new CallExpr(ct->defaultInitializer);
  BlockStmt* block = new BlockStmt();
  
  // Need to insert all required arguments into this call
  for_formals(formal, ct->defaultInitializer) {
    VarSymbol* tmp = newTemp(formal->name);
    if (!strcmp(formal->name, "size"))
      block->insertAtTail(new CallExpr(PRIM_MOVE, tmp, new CallExpr(PRIM_QUERY_PARAM_FIELD, arg, new_StringSymbol(formal->name))));
    else if (!formal->hasFlag(FLAG_IS_MEME)) {
      if (formal->isParameter()) {
        tmp->addFlag(FLAG_PARAM);
      }
      block->insertAtTail(new CallExpr(PRIM_MOVE, tmp, new CallExpr(PRIM_INIT, formal->type->symbol)));
    }
    block->insertAtHead(new DefExpr(tmp));
    call->insertAtTail(new NamedExpr(formal->name, new SymExpr(tmp)));
  }
  block->insertAtTail(new CallExpr(PRIM_RETURN, call));
  fn->body->replace(block);
  normalize(fn);
}

static void
instantiate_tuple_initCopy(FnSymbol* fn) {
  if (fn->numFormals() != 1)
    INT_FATAL(fn, "tuple initCopy function has more than one argument");
  ArgSymbol  *arg = fn->getFormal(1);
  AggregateType  *ct = toAggregateType(arg->type);
  CallExpr *call = new CallExpr("_build_tuple_always");
  BlockStmt* block = new BlockStmt();
  for (int i=1; i<ct->fields.length; i++) {
    call->insertAtTail(new CallExpr("chpl__initCopy", new CallExpr(arg, new_IntSymbol(i))));
  }
  block->insertAtTail(new CallExpr(PRIM_RETURN, call));
  fn->body->replace(block);
  normalize(fn);
}


static void
instantiate_tuple_autoCopy(FnSymbol* fn) {
  if (fn->numFormals() != 1) {
    INT_FATAL(fn, "tuple autoCopy function has more than one argument");
  }
  
  ArgSymbol  *arg = fn->getFormal(1);
  AggregateType  *ct = toAggregateType(arg->type);
  CallExpr *call = new CallExpr("_build_tuple_always_allow_ref");
  BlockStmt* block = new BlockStmt();
  
  for (int i=1; i<ct->fields.length; i++) {
    Symbol* tmp = newTemp();
    block->insertAtTail(new DefExpr(tmp));
    block->insertAtTail(new CallExpr(PRIM_MOVE, tmp, new CallExpr(PRIM_GET_MEMBER_VALUE, arg, new_StringSymbol(astr("x", istr(i))))));
<<<<<<< HEAD
#if HILDE_MM
    call->insertAtTail(new SymExpr(tmp));
#else
// Not needed (and undesirable) with AMM.
    call->insertAtTail(new CallExpr("chpl__autoCopy", tmp));
#endif
=======
    // If it is a reference, pass it through.
    DefExpr* def = toDefExpr(ct->fields.get(i+1));
    INT_ASSERT(def);
    if (isReferenceType(def->sym->type))
      call->insertAtTail(tmp);
    else
      call->insertAtTail(new CallExpr("chpl__autoCopy", tmp));
>>>>>>> 3a084348
  }
  
  block->insertAtTail(new CallExpr(PRIM_RETURN, call));
  fn->body->replace(block);
  normalize(fn);
}


static TypeSymbol*
getNewSubType(FnSymbol* fn, Symbol* key, TypeSymbol* value) {
  if (getSyncFlags(value).any() &&
      strcmp(fn->name, "_construct__tuple") &&
      !fn->hasFlag(FLAG_REF)) {
    if (!getSyncFlags(fn).any() ||
        (fn->hasFlag(FLAG_METHOD) &&
         (value->type->instantiatedFrom != fn->_this->type))) {
      // allow types to be instantiated to sync types
      if (!key->hasFlag(FLAG_TYPE_VARIABLE)) {
        // instantiation of a non-type formal of sync type loses sync

        // unless sync is explicitly specified as the generic
        if (isSyncType(key->type))
          return value;

        // ... or it is passed by blank or [const] ref
        if (ArgSymbol* keyArg = toArgSymbol(key))
          if (keyArg->intent == INTENT_BLANK ||
              (keyArg->intent & INTENT_FLAG_REF))
            return value;

        TypeSymbol* nt = toTypeSymbol(value->type->substitutions.v[0].value);
        return getNewSubType(fn, key, nt);
      }
    }
  } else if (value->hasFlag(FLAG_REF) &&
             !fn->hasFlag(FLAG_REF) &&
             !fn->hasFlag(FLAG_ALLOW_REF) &&
             !fn->hasFlag(FLAG_TUPLE)) {
    // instantiation of a formal of ref type loses ref
    return getNewSubType(fn, key, value->getValType()->symbol);
  }
  return value;
}


static bool
evaluateWhereClause(FnSymbol* fn) {
  if (fn->where) {
    whereStack.add(fn);
    resolveFormals(fn);
    resolveBlockStmt(fn->where);
    whereStack.pop();
    SymExpr* se = toSymExpr(fn->where->body.last());
    if (!se)
      USR_FATAL(fn->where, "invalid where clause");
    if (se->var == gFalse)
      return false;
    if (se->var != gTrue)
      USR_FATAL(fn->where, "invalid where clause");
  }
  return true;
}


static void
checkInfiniteWhereInstantiation(FnSymbol* fn) {
  if (fn->where) {
    forv_Vec(FnSymbol, where, whereStack) {
      if (where == fn) {
        USR_FATAL_CONT(fn->where, "illegal where clause due"
                       " to infinite instantiation");
        FnSymbol* printOn = NULL;
        forv_Vec(FnSymbol, tmp, whereStack) {
          if (printOn)
            USR_PRINT(printOn->where, "evaluation of '%s' where clause results"
                      " in instantiation of '%s'", printOn->name, tmp->name);
          if (printOn || tmp == where)
            printOn = tmp;
        }
        USR_PRINT(fn->where, "evaluation of '%s' where clause results"
                  " in instantiation of '%s'", printOn->name, fn->name);
        USR_STOP();
      }
    }
  }
}


//
// check for infinite instantiation by limiting the number of
// instantiations of a particular type or function; this is important
// so as to contain cases like def foo(param p: int) return foo(p+1);
//
// note that this check is disabled for functions in the base module
// because folding is done via instantiation; therefore, be careful
// developing in the base module
//
static void
checkInstantiationLimit(FnSymbol* fn) {
  static Map<FnSymbol*,int> instantiationLimitMap;

  // Don't count instantiations on internal modules 
  // nor ones explicitly marked NO_INSTANTIATION_LIMIT.
  if (fn->getModule() &&
      fn->getModule()->modTag != MOD_INTERNAL &&
      !fn->hasFlag(FLAG_NO_INSTANTIATION_LIMIT)) {
    if (instantiationLimitMap.get(fn) >= instantiation_limit) {
      if (fn->hasFlag(FLAG_TYPE_CONSTRUCTOR)) {
        USR_FATAL_CONT(fn->retType, "Type '%s' has been instantiated too many times",
                       fn->retType->symbol->name);
      } else {
        USR_FATAL_CONT(fn, "Function '%s' has been instantiated too many times",
                       fn->name);
      }
      USR_PRINT("  If this is intentional, try increasing"
                " the instantiation limit from %d", instantiation_limit);
      USR_STOP();
    }
    instantiationLimitMap.put(fn, instantiationLimitMap.get(fn)+1);
  }
}


static void renameInstantiatedTypeString(TypeSymbol* sym, VarSymbol* var)
{
  const size_t bufSize = 128;
  char immediate[bufSize]; 
  snprint_imm(immediate, bufSize, *var->immediate);

  // escape quote characters in name string
  char name[bufSize];
  char * name_p = &name[0]; 
  char * immediate_p = &immediate[0];
  for ( ; 
        name_p < &name[bufSize-1] && // don't overflow buffer
          '\0' != *immediate_p;      // stop at null in source
        name_p++, immediate_p++) {
    if ('"' == *immediate_p) { // escape quotes
      *name_p++ = '\\';
    }
    *name_p = *immediate_p;
  }
  *name_p = '\0';
  sym->name = astr(sym->name, name);
            
  // add ellipsis if too long for buffer
  if (name_p == &name[bufSize-1]) {       
    sym->name = astr(sym->name, "...");
  }

  // filter unacceptable characters for cname string
  char cname[bufSize];
  char * cname_p = &cname[0];
  immediate_p = &immediate[0];
  size_t maxNameLength = 32; // add "_etc" after this many characters

  for ( ; immediate_p < &immediate_p[bufSize-1] &&  // don't overflow buffer
          cname_p < &cname[maxNameLength-1] &&      // stop at max length
          '\0' != *immediate_p; 
        immediate_p++ ) { 
    if (('A' <= *immediate_p && *immediate_p <= 'Z') ||
        ('a' <= *immediate_p && *immediate_p <= 'z') ||
        ('0' <= *immediate_p && *immediate_p <= '9') ||
        ('_' == *immediate_p)) {
      *cname_p = *immediate_p;
      cname_p++;
    }
  }
  *cname_p = '\0';
  sym->cname = astr(sym->cname, cname);

  // add _etc if too long
  if (immediate_p == &immediate[bufSize-1] || // too long for buffer
      cname_p == &cname[maxNameLength-1]) {   // exceeds max length
    sym->cname = astr(sym->cname, "_etc");
  }                   
}

static void
renameInstantiatedType(TypeSymbol* sym, SymbolMap& subs, FnSymbol* fn) {
  if (sym->name[strlen(sym->name)-1] == ')') {
    // avoid "strange" instantiated type names based on partial instantiation
    //  instead of C(int,real)(imag) this results in C(int,real,imag)
    char* buf = (char*)malloc(strlen(sym->name) + 1);
    memcpy(buf, sym->name, strlen(sym->name));
    buf[strlen(sym->name)-1] = '\0';
    sym->name = astr(buf, ",");
    free(buf);
  } else {
    sym->name = astr(sym->name, "(");
  }
  sym->cname = astr(sym->cname, "_");
  bool first = false;
  for_formals(formal, fn) {
    if (Symbol* value = subs.get(formal)) {
      if (TypeSymbol* ts = toTypeSymbol(value)) {
        if (!first && sym->hasFlag(FLAG_TUPLE)) {
          if (sym->hasFlag(FLAG_STAR_TUPLE)) {
            sym->name = astr(istr(fn->numFormals()-1), "*", ts->name);
            sym->cname = astr(sym->cname, "star_", ts->cname);
            return;
          } else {
            sym->name = astr("(");
          }
        }
        if (!sym->hasFlag(FLAG_STAR_TUPLE)) {
          if (first) {
            sym->name = astr(sym->name, ",");
            sym->cname = astr(sym->cname, "_");
          }
          sym->name = astr(sym->name, ts->name);
          sym->cname = astr(sym->cname, ts->cname);
        }
        first = true;
      } else {
        if (first) {
          sym->name = astr(sym->name, ",");
          sym->cname = astr(sym->cname, "_");
        }
        VarSymbol* var = toVarSymbol(value);
        if (var && var->immediate) {
          Immediate* immediate = var->immediate;
          if (var->type == dtStringC)
            renameInstantiatedTypeString(sym, var);
          else if (immediate->const_kind == NUM_KIND_BOOL) {
            // Handle boolean types specially.
            const char* name4bool = immediate->bool_value() ? "true" : "false";
            const char* cname4bool = immediate->bool_value() ? "T" : "F";
            sym->name = astr(sym->name, name4bool);
            sym->cname = astr(sym->cname, cname4bool);
          } else {
            const size_t bufSize = 128;
            char imm[bufSize];
            snprint_imm(imm, bufSize, *var->immediate);
            sym->name = astr(sym->name, imm);
            sym->cname = astr(sym->cname, imm);
          }
        } else {
          sym->name = astr(sym->name, value->cname);
          sym->cname = astr(sym->cname, value->cname);
        }
        first = true;
      }
    }
  }
  sym->name = astr(sym->name, ")");
}


/** Instantiate enough of the function for it to make it through the candidate
 *  filtering and disambiguation process.
 * 
 * \param fn   Generic function to instantiate
 * \param subs Type substitutions to be made during instantiation
 * \param call Call that is being resolved
 */
FnSymbol*
instantiateSignature(FnSymbol* fn, SymbolMap& subs, CallExpr* call) {
  form_Map(SymbolMapElem, e, subs) {
    if (TypeSymbol* ts = toTypeSymbol(e->value)) {
      if (ts->type->symbol->hasFlag(FLAG_GENERIC))
        INT_FATAL(fn, "illegal instantiation with a generic type");
      TypeSymbol* nts = getNewSubType(fn, e->key, ts);
      if (ts != nts)
        e->value = nts;
    }
  }

  //
  // determine root function in the case of partial instantiation
  //
  FnSymbol* root = fn;
  while (root->instantiatedFrom &&
         root->numFormals() == root->instantiatedFrom->numFormals()) {
    root = root->instantiatedFrom;
  }

  //
  // determine all substitutions (past substitutions in a partial
  // instantiation plus the current substitutions) and change the
  // substitutions to refer to the root function's formal arguments
  //
  SymbolMap all_subs;
  if (fn->instantiatedFrom) {
    form_Map(SymbolMapElem, e, fn->substitutions) {
      all_subs.put(e->key, e->value);
    }
  }
  
  form_Map(SymbolMapElem, e, subs) {
    copyGenericSub(all_subs, root, fn, e->key, e->value);
  }

  //
  // use cached instantiation if possible
  //
  if (FnSymbol* cached = checkCache(genericsCache, root, &all_subs)) {
    if (cached != (FnSymbol*)gVoid) {
      checkInfiniteWhereInstantiation(cached);
      return cached;
    } else
      return NULL;
  }

  SET_LINENO(fn);

  //
  // copy generic class type if this function is a type constructor
  //
  Type* newType = NULL;
  if (fn->hasFlag(FLAG_TYPE_CONSTRUCTOR)) {
    INT_ASSERT(isAggregateType(fn->retType));
    newType = fn->retType->symbol->copy()->type;

    //
    // mark star tuples, add star flag
    //
    if (!fn->hasFlag(FLAG_TUPLE) && newType->symbol->hasFlag(FLAG_TUPLE)) {
      bool markStar = true;
      Type* starType = NULL;
      form_Map(SymbolMapElem, e, subs) {
        TypeSymbol* ts = toTypeSymbol(e->value);
        INT_ASSERT(ts && ts->type);
        if (starType == NULL) {
          starType = ts->type;
        } else if (starType != ts->type) {
          markStar = false;
          break;
        }
      }
      if (markStar)
        newType->symbol->addFlag(FLAG_STAR_TUPLE);
    }

    renameInstantiatedType(newType->symbol, subs, fn);
    fn->retType->symbol->defPoint->insertBefore(new DefExpr(newType->symbol));
    newType->symbol->copyFlags(fn);
    if (isSyncType(newType))
      newType->defaultValue = NULL;
    newType->substitutions.copy(fn->retType->substitutions);
    newType->dispatchParents.copy(fn->retType->dispatchParents);
    forv_Vec(Type, t, fn->retType->dispatchParents) {
      bool inserted = t->dispatchChildren.add_exclusive(newType);
      INT_ASSERT(inserted);
    }
    if (newType->dispatchChildren.n)
      INT_FATAL(fn, "generic type has subtypes");
    newType->instantiatedFrom = fn->retType;
    newType->substitutions.map_union(subs);
    newType->symbol->removeFlag(FLAG_GENERIC);
  }

  //
  // instantiate function
  //
  
  SymbolMap map;
  
  if (newType) {
    map.put(fn->retType->symbol, newType->symbol);
  }
  
  FnSymbol* newFn = fn->partialCopy(&map);
  
  addCache(genericsCache, root, newFn, &all_subs);

  newFn->removeFlag(FLAG_GENERIC);
  newFn->addFlag(FLAG_INVISIBLE_FN);
  newFn->instantiatedFrom = fn;
  newFn->substitutions.map_union(all_subs);

  if (call) {
    newFn->instantiationPoint = getVisibilityBlock(call);
  }

  Expr* putBefore = fn->defPoint;
  if( !putBefore->list ) {
    putBefore = call->parentSymbol->defPoint;
  }
  
  putBefore->insertBefore(new DefExpr(newFn));

  //
  // add parameter instantiations to parameter map
  //
  for (int i = 0; i < subs.n; i++) {
    if (ArgSymbol* arg = toArgSymbol(subs.v[i].key)) {
      if (arg->intent == INTENT_PARAM) {
        Symbol* key = map.get(arg);
        Symbol* val = subs.v[i].value;
        if (!key || !val || isTypeSymbol(val))
          INT_FATAL("error building parameter map in instantiation");
        paramMap.put(key, val);
      }
    }
  }

  //
  // extend parameter map if parameter intent argument is instantiated
  // again; this may happen because the type is omitted and the
  // argument is later instantiated based on the type of the parameter
  //
  for_formals(arg, fn) {
    if (paramMap.get(arg)) {
      Symbol* key = map.get(arg);
      Symbol* val = paramMap.get(arg);
      if (!key || !val)
        INT_FATAL("error building parameter map in instantiation");
      paramMap.put(key, val);
    }
  }

  //
  // set types and attributes of instantiated function's formals; also
  // set up a defaultExpr for the new formal (why is this done?)
  //
  for_formals(formal, fn) {
    ArgSymbol* newFormal = toArgSymbol(map.get(formal));
    if (Symbol* value = subs.get(formal)) {
      INT_ASSERT(formal->intent == INTENT_PARAM || isTypeSymbol(value));
      if (formal->intent == INTENT_PARAM) {
        newFormal->intent = INTENT_BLANK;
        newFormal->addFlag(FLAG_INSTANTIATED_PARAM);
        if (newFormal->type->symbol->hasFlag(FLAG_GENERIC))
          newFormal->type = paramMap.get(newFormal)->type;
      } else {
        newFormal->instantiatedFrom = formal->type;
        newFormal->type = value->type;
      }
      if (!newFormal->defaultExpr || formal->hasFlag(FLAG_TYPE_VARIABLE)) {
        if (newFormal->defaultExpr)
          newFormal->defaultExpr->remove();
        if (Symbol* sym = paramMap.get(newFormal))
          newFormal->defaultExpr = new BlockStmt(new SymExpr(sym));
        else
          newFormal->defaultExpr = new BlockStmt(new SymExpr(gTypeDefaultToken));
        insert_help(newFormal->defaultExpr, NULL, newFormal);
      }
    }
  }

  if (newType) {
    newType->defaultTypeConstructor = newFn;
    newFn->retType = newType;
  }
  
  if (fn->hasFlag(FLAG_TUPLE)) {
    instantiate_tuple_signature(newFn);
  }

  if (!strcmp(fn->name, "_defaultOf") &&
      fn->getFormal(1)->type->symbol->hasFlag(FLAG_TUPLE))
    instantiate_tuple_init(newFn);

  if (!strcmp(fn->name, "chpl__defaultHash") && fn->getFormal(1)->type->symbol->hasFlag(FLAG_TUPLE)) {
    instantiate_tuple_hash(newFn);
  }

  if (fn->hasFlag(FLAG_INIT_COPY_FN) && fn->getFormal(1)->type->symbol->hasFlag(FLAG_TUPLE)) {
    instantiate_tuple_initCopy(newFn);
  }

  if (fn->hasFlag(FLAG_AUTO_COPY_FN) && fn->getFormal(1)->type->symbol->hasFlag(FLAG_TUPLE)) {
    instantiate_tuple_autoCopy(newFn);
  }
  
  if (newFn->numFormals() > 1 && newFn->getFormal(1)->type == dtMethodToken) {
    newFn->getFormal(2)->type->methods.add(newFn);
  }

  newFn->tag_generic();

  if (!newFn->hasFlag(FLAG_GENERIC) && !evaluateWhereClause(newFn)) {
    //
    // where clause evaluates to false so cache gVoid as a function
    //
    replaceCache(genericsCache, root, (FnSymbol*)gVoid, &all_subs);
    return NULL;
  }

  if (explainInstantiationLine == -2)
    parseExplainFlag(fExplainInstantiation, &explainInstantiationLine, &explainInstantiationModule);

  if (!newFn->hasFlag(FLAG_GENERIC) && explainInstantiationLine) {
    explainInstantiation(newFn);
  }
  
  checkInstantiationLimit(fn);
  
  return newFn;
}

/** Finish copying and instantiating the partially instantiated function.
 * 
 * TODO: See if more code from instantiateSignature can be moved into this
 *       function.
 * 
 * \param fn   Generic function to finish instantiating
 */
void
instantiateBody(FnSymbol* fn) {
  if (fn->hasFlag(FLAG_PARTIAL_COPY)) {
    fn->finalizeCopy();

    if (fn->hasFlag(FLAG_PARTIAL_TUPLE)) {
      instantiate_tuple_body(fn);
    }
  }
}

/** Fully instantiate a generic function given a map of substitutions and a
 *  call site.
 * 
 * \param fn   Generic function to instantiate
 * \param subs Type substitutions to be made during instantiation
 * \param call Call that is being resolved
 */
FnSymbol*
instantiate(FnSymbol* fn, SymbolMap& subs, CallExpr* call) {
  FnSymbol* newFn;
  
  newFn = instantiateSignature(fn, subs, call);
  
  if (newFn != NULL) {
    instantiateBody(newFn);
  }
  
  return newFn;
}<|MERGE_RESOLUTION|>--- conflicted
+++ resolved
@@ -258,22 +258,19 @@
     Symbol* tmp = newTemp();
     block->insertAtTail(new DefExpr(tmp));
     block->insertAtTail(new CallExpr(PRIM_MOVE, tmp, new CallExpr(PRIM_GET_MEMBER_VALUE, arg, new_StringSymbol(astr("x", istr(i))))));
-<<<<<<< HEAD
-#if HILDE_MM
-    call->insertAtTail(new SymExpr(tmp));
-#else
-// Not needed (and undesirable) with AMM.
-    call->insertAtTail(new CallExpr("chpl__autoCopy", tmp));
-#endif
-=======
+
     // If it is a reference, pass it through.
     DefExpr* def = toDefExpr(ct->fields.get(i+1));
     INT_ASSERT(def);
     if (isReferenceType(def->sym->type))
       call->insertAtTail(tmp);
     else
+#if HILDE_MM
+      call->insertAtTail(tmp);
+#else
+// Not needed (and undesirable) with AMM.
       call->insertAtTail(new CallExpr("chpl__autoCopy", tmp));
->>>>>>> 3a084348
+#endif
   }
   
   block->insertAtTail(new CallExpr(PRIM_RETURN, call));
