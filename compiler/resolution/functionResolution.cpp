--- conflicted
+++ resolved
@@ -1490,17 +1490,10 @@
           // declarations with non-typed initializing expressions and
           // non-param formals with string literal default expressions
           // (see fix_def_expr() and hack_resolve_types() in
-<<<<<<< HEAD
-          // normalize.cpp).
-
-          if ((formal->type == dtAny) && (!formal->hasFlag(FLAG_PARAM)) &&
-              (type == dtStringC) &&
-=======
           // normalize.cpp). This conversion is not performed for extern
           // functions.
           if ((!fn->hasFlag(FLAG_EXTERN)) && (formal->type == dtAny) &&
               (!formal->hasFlag(FLAG_PARAM)) && (type == dtStringC) &&
->>>>>>> 548e00d6
               (alignedActuals.v[i]->type == dtStringC) &&
               (alignedActuals.v[i]->isImmediate()))
             subs.put(formal, dtString->symbol);
