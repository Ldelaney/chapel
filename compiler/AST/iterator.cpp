/*
 * Copyright 2004-2015 Cray Inc.
 * Other additional copyright holders may be indicated within.
 *
 * The entirety of this work is licensed under the Apache License,
 * Version 2.0 (the "License"); you may not use this file except
 * in compliance with the License.
 *
 * You may obtain a copy of the License at
 *
 *     http://www.apache.org/licenses/LICENSE-2.0
 *
 * Unless required by applicable law or agreed to in writing, software
 * distributed under the License is distributed on an "AS IS" BASIS,
 * WITHOUT WARRANTIES OR CONDITIONS OF ANY KIND, either express or implied.
 * See the License for the specific language governing permissions and
 * limitations under the License.
 */

#include "iterator.h"

#include "astutil.h"
#include "oldCollectors.h"
#include "bb.h"
#include "bitVec.h"
#include "CForLoop.h"
#include "expr.h"
#include "ForLoop.h"
#include "stmt.h"
#include "stlUtil.h"
#include "stringutil.h"
#include "optimizations.h"
#include "view.h"
#include "WhileStmt.h"
#include "resolution.h" // for autoDestroyMap.

//
// This file implements lowerIterator() called by the lowerIterators pass
//
// lowerIterator() rewrites the original iterator function to fill in
// the iterator record and build the various functions needed to build
// the final loop: zip*, hasMore, advance, getValue, and getIterator.
//

//#define DEBUG_LIVE


IteratorInfo::IteratorInfo() :
  iterator(NULL),
  getIterator(NULL),
  freeIterator(NULL),
  iclass(NULL),
  irecord(NULL),
  advance(NULL),
  zip1(NULL),
  zip2(NULL),
  zip3(NULL),
  zip4(NULL),
  hasMore(NULL),
  getValue(NULL),
  init(NULL),
  incr(NULL)
{}


// Return the PRIM_YIELD CallExpr* or NULL.
static inline CallExpr* asYieldExpr(BaseAST* e) {
  if (CallExpr* call = toCallExpr(e))
    if (call->isPrimitive(PRIM_YIELD))
      return call;
  return NULL;
}
static inline CallExpr* parentYieldExpr(SymExpr* se) {
  return asYieldExpr(se->parentExpr);
}


//
// Now that we have localized yield symbols, the return symbol
// and the PRIM_RETURN CallExpr are not needed and would cause trouble.
// Returns the type yielded by the iterator. (fn->retType is not it.)
//
static Type*
removeRetSymbolAndUses(FnSymbol* fn) {
  // follows getReturnSymbol()
  CallExpr* ret = toCallExpr(fn->body->body.last());
  INT_ASSERT(ret && ret->isPrimitive(PRIM_RETURN));
  SymExpr* rse = toSymExpr(ret->get(1));
  INT_ASSERT(rse);
  Symbol*  rsym = rse->var;

  // Yank the return statement.
  ret->remove();

  // We cannot remove rsym's definition, because rsym
  // may also be referenced in an autoDestroy call.
  return rsym->type;
}

//
// Determines that an iterator has a single loop with a single yield
// in it by checking the following conditions:
//
//   1. There is exactly one for-loop and no other loops.
//   2. The single for-loop is top-level to the function.
//   3. There is exactly one yield.
//   4. The single yield is top-level to the for-loop.
//   5. There are no goto statements.
//
// I believe these conditions can be relaxed.
//
CallExpr*
isSingleLoopIterator(FnSymbol* fn, Vec<BaseAST*>& asts) {
  if (fNoOptimizeLoopIterators)
    return NULL;
  BlockStmt* singleFor = NULL;
  CallExpr* singleYield = NULL;
  forv_Vec(BaseAST, ast, asts) {
    // If a yield statement,
    if (CallExpr* call = toCallExpr(ast)) {
      if (call->isPrimitive(PRIM_YIELD)) {
        if (singleYield) {
          // We already saw a yield stmt.  This is the second one, so fail.
          return NULL;
        }
        
        // Select yield statements whose parent expression is a loop statement
        // (except for dowhile statements, for some reason....

        // This test is not logically related to the preceding quick-exit, so
        // putting "else" here would be misleading.
        if (isLoopStmt(call->parentExpr)) {
          // NOAKES 2014/11/25  It is interesting the DoWhile loops aren't supported
          if (isDoWhileStmt(call->parentExpr))
            return NULL;

          // We expect that ParamForLoops have already been removed from the tree
          if (isParamForLoop(call->parentExpr))
          {
            INT_FATAL(call->parentExpr, "Unexpected ParamForLoop construct.");
          }

          singleYield = call;
        } else {
          return NULL;
        }
      }
    }

    // This clause captures the first loop statement (except for while-do
    // statements, for some reason ...).
    else if (isLoopStmt(ast)) {
      // NOAKES 2014/11/25  It is interesting the DoWhile loops aren't supported
      if (isDoWhileStmt(ast))
        return NULL;

      // We expect that ParamForLoops have already been removed from the tree
      if (isParamForLoop(ast))
      {
        INT_FATAL(ast, "Unexpected ParamForLoop construct.");
      }

      Expr*      expr  = toExpr(ast);
      BlockStmt* block = toBlockStmt(ast);

      if (expr->parentExpr == fn->body) {
        // This captures the first loop statement, but does not fail if there
        // is more than one.  Compare the test for a single yield above.
        // Is this intentional?
        if (singleFor == NULL)
          singleFor = block;
        // 2015-02-23 hilde: TODO: Uncomment the following, and see what breaks
//        else
//          INT_FATAL(expr, "Iterator contains a second for loop.")
        // I think the existing code works because each loop should contain at
        // least one yield, so the second yield causes the singleYield test
        // above to fail and return NULL preemptively.  Bad news if that
        // assumption fails.
        // This question would not arise if the search were rewritten in a more
        // straightforward fashion: First, look for a single loop; then, within
        // that single loop, look for a single yield.  Simple, obvious,
        // foolproof.
        // Also, probably the redundant code would be removed.
      } else {
        return NULL;
      }
    }

    // If the iterator  contains a goto statement, it is not considered to be a
    // single loop iterator.
    else if (isGotoStmt(ast)) {
      return NULL;
    }
  }

  if (singleFor && singleYield) {
    return singleYield;
  } else {
    return NULL;
  }
}

//  se -- A sym expression which accesses a live local variable.
//  ic -- The iterator class containing the given field.
static void replaceLocalWithFieldTemp(SymExpr*       se,
                                      Symbol*        ic,
                                      Symbol*        field,
                                      bool           is_def,
                                      bool           is_use,
                                      Vec<BaseAST*>& asts)
{
  // Get the expression that sets or uses the symexpr.
  CallExpr* call = toCallExpr(se->parentExpr);

  // Create a new temp and load the field value into it.
  VarSymbol* tmp = newTemp(se->var->type);

  // Find the statement containing the symexpr access.
  Expr* stmt = se->getStmtExpr();

  // NOAKES 2014/12/02 This is a brittle way to determine if the
  // SymExpr is in a loop header.  Revisit
  BlockStmt* block = toBlockStmt(stmt);
  BlockStmt* loop  = (block != 0 && block->isLoopStmt()) ? block : 0;

  if (call && call->isPrimitive(PRIM_GET_MEMBER)) {
    // Get member returns the address of the member, so we convert the
    // type of the corresponding temp to a reference type if necessary.
    if (! tmp->type->symbol->hasFlag(FLAG_REF))
    {
      INT_ASSERT(tmp->type->refType);
      tmp->type = tmp->type->refType;
    }
  }

  // OK, insert the declaration.
  stmt->insertBefore(new DefExpr(tmp));
  asts.add(tmp->defPoint);  // hilde sez: I don't think this is necessary.

  // If this symexpr is used here,
  if (is_use) {
    // Load the temp from the field before the statement that uses it.
    if (tmp->type == field->type->refType)
      stmt->insertBefore(new CallExpr(PRIM_MOVE, tmp, new CallExpr(PRIM_GET_MEMBER, ic, field)));
    else
      stmt->insertBefore(new CallExpr(PRIM_MOVE, tmp, new CallExpr(PRIM_GET_MEMBER_VALUE, ic, field)));

    // If in a loop, we also have to reload this temp at the bottom of the loop.
    if (loop) {
      if (tmp->type == field->type->refType)
        loop->insertAtTail(new CallExpr(PRIM_MOVE, tmp, new CallExpr(PRIM_GET_MEMBER, ic, field)));
      else
        loop->insertAtTail(new CallExpr(PRIM_MOVE, tmp, new CallExpr(PRIM_GET_MEMBER_VALUE, ic, field)));
    }
  }

  // If the symexpr is set here,
  if (is_def ||
      // Currently buildDefUseSets() does not identify PRIM_SET_MEMBER and
      // PRIM_SVEC_SET_MEMBER as defs.
      (call &&
       (call->isPrimitive(PRIM_SET_MEMBER) ||
        call->isPrimitive(PRIM_SET_SVEC_MEMBER)) &&
       call->get(1) == se))
  {
    ArgSymbol* arg = toArgSymbol(se->var);

    if (arg)
    {
      if (arg->intent == INTENT_INOUT ||
          arg->intent == INTENT_OUT ||
          arg->intent == INTENT_REF) {
        // This is the writeback of a formal temp into its corresponding arg:
        // (move x (= x _formal_tmp_x))
        // Since these arguments have reference types, we use the code
        // (move tmp0 (.v ic field))
        // to load the passed-in pointer-to-actual-arg.  The C dereference
        // operator (*) is applied to variables of ref type during code generation
        // The read of the formal will be replaced by the same code. Thus, we have:
        // (move tmp0 (.v ic field_x))
        // (move tmp1 (.v ic field_x))
        // (move tmp2 (.v ic field_formal_tmp_x))
        // (move tmp0 (= tmp1 tmp2))
        // which is sufficient.
        // The normal code below adds a writeback of the temp result of a call:
        // (= ic field_x tmp0)
        // but that is trivial, since ic->field_x and tmp0 are already equal.
        stmt->insertBefore(new CallExpr(PRIM_MOVE, tmp, new CallExpr(PRIM_GET_MEMBER_VALUE, ic, field)));
      }
      else
      {
        // Arg symbols which do not have a writeback component are not written back.
      }
    } else {
      if (loop) {
        // The writeback (to the class field) occurs at the head of the loop.
        loop->insertAtHead(new CallExpr(PRIM_SET_MEMBER, ic, field, tmp));
        // Why not after as well?
      } else {
        // Otherwise (not a loop)
        // The writeback occurs after the statement.
        stmt->insertAfter(new CallExpr(PRIM_SET_MEMBER, ic, field, tmp));
      }
    }
  }

  // After all of that, the local variable is bridged out and the temp used instead.
  se->var = tmp;
}


//
// What is oneLocalYS ?
//
// oneLocalYS is set when all PRIM_YIELDs in the iterator
// yield the same Symbol *and* that Symbol is defined locally
// within the iterator.
//
// When oneLocalYS: that Symbol is represented directly by ic.value.
// I.e. the Symbol is mapped directly to valField, in
// local2field, replaceLocalsWithFields, etc.
// ic.value is not updated explicitly upon a yield - because it always
// has the up-to-date value of that Symbol.
//
// When !oneLocalYS: each local Symbol is represented by its own field
// ic.FNN_xxx. Non-local Symbols are not represented in ic's fields.
// Upon each yield, ic.value aka valField is explicitly updated
// with yield's expression.
// E.g. 'yield localvar' is converted to ic.value = ic.FNN_localvar.
// 


// In the body of an iterator function, replace references to local variables
// with references to fields in the iterator class instead.
static void
replaceLocalsWithFields(FnSymbol* fn,           // the iterator function
                        Vec<BaseAST*>& asts,    // the asts in that function, listed postorder.
                        SymbolMap& local2field, // Map: local symbol --> class field
                        Vec<Symbol*>& yldSymSet,// The set of locals that appear in yields.
                        Symbol* valField,       // ic.value field - value being yielded.
                        bool oneLocalYS,        // fn's yields has exactly one yield symbol, and it is local.
                        Vec<Symbol*>& locals) { // The list of live locals in the iterator body.

  IteratorInfo* ii = fn->iteratorInfo;
  Symbol* ic = ii->advance->getFormal(1);   // The iterator class

  Vec<SymExpr*> defSet;
  Vec<SymExpr*> useSet;
  buildDefUseSets(locals, fn, defSet, useSet);

  // Traverse the asts in the iterator and select just the sym expressions.
  forv_Vec(BaseAST, ast, asts) {
    if (SymExpr* se = toSymExpr(ast)) {

      // Ignore symexprs that are not in the tree.
      if (!se->parentSymbol)
        continue;

      if (CallExpr* pc = parentYieldExpr(se)) {
        // SymExpr is in a yield.

        Symbol* ySym = se->var;
        if (oneLocalYS) {
          // ySym is already tracked in ic.value. No need to do anything.

          // While here, sanity-check a couple of things.
          INT_ASSERT(ySym->defPoint->parentSymbol == fn);
          INT_ASSERT(yldSymSet.set_in(ySym));
          INT_ASSERT(local2field.get(ySym) == valField);

        } else {
          // Update ic.value.
          SymExpr* upd = new SymExpr(ySym);
          pc->insertBefore(new CallExpr(PRIM_SET_MEMBER, ic, valField, upd));
          if (ySym->defPoint->parentSymbol == fn) {
            // Need to convert 'upd' itself, too.
            Symbol* field = local2field.get(se->var);
            INT_ASSERT(field && field != valField);
            replaceLocalWithFieldTemp(upd, ic, field, false, true, asts);
          }
        }
      } else if (useSet.set_in(se) || defSet.set_in(se)) {
        // SymExpr is among those we are interested in: def or use of a live local.

        // Get the corresponding field in the iterator class.
        Symbol* field = local2field.get(se->var);

        // Get the expression that sets or uses the symexpr.
        CallExpr* call = toCallExpr(se->parentExpr);

        if (call && call->isPrimitive(PRIM_ADDR_OF)) {
          // Convert (addr of var) to (. _ic field).
          call->primitive = primitives[PRIM_GET_MEMBER];
          call->insertAtHead(ic);
          se->var = field;
        } else {
          replaceLocalWithFieldTemp(se, ic, field,
                                    defSet.set_in(se), useSet.set_in(se), asts);
        }
      }
    }
  }
}

//
// Build zip functions for the single loop iterator optimization
//
// The single iterator loop optimization is applied to loops
// recognized as above in isSingleLoopIterator().  Such loops can be
// generated in a specialized form with simplified control flow.  When
// the optimization does not apply, zip1 and zip3 simply call advance,
// and zip2 and zip4 are empty (see below in lowerIterator()).
//

// Build the zip1 function, copying expressions out of the iterator
// body that occur *before* the start of the loop proper (i.e. before the
// singleLoop construct).
static void
buildZip1(IteratorInfo* ii, Vec<BaseAST*>& asts, BlockStmt* singleLoop) {
  BlockStmt* zip1body = new BlockStmt();
  Symbol*    ic       = ii->advance->getFormal(1);
  SymbolMap  map;

  // In copied expressions, replace _ic --> zip1->_this .
  map.put(ic, ii->zip1->_this);

  // Copy non-arg def expressions from the original iterator
  // 2015-02-23 hilde: TODO #1:
  // This is sloppy.  We only need local variables that are actually used
  // within the zip1 body.  So we can probably gen the DefExprs we need by
  // scanning the exprs to be copied and just populating the map with the
  // symbols we actually use.  This utility can be factored out of all of the
  // buildZip functions.
  forv_Vec(BaseAST, ast, asts) {
    if (DefExpr* def = toDefExpr(ast))
      if (!isArgSymbol(def->sym))
        zip1body->insertAtTail(def->copy(&map));
  }

  // Copy all iterator body expressions before singleLoop that are not
  // declarations
  for_alist(expr, ii->iterator->body->body) {
    // Quit when we reach singleLoop
    if (expr == singleLoop)
      break;

    if (!isDefExpr(expr))
      zip1body->insertAtTail(expr->copy(&map));
  }

  if (WhileStmt* stmt = toWhileStmt(singleLoop)) {
    // By the time we get here, the condExpr has been passed through _cond_test
    // and the result stored in a temp, so condExprForTmpVariableGet just
    // returns the temp result.  So we can simply say:  (.= this more tmp)
    // This simplification depends on the current interpretation of more
    // in a single-loop, single-yield iterator (i.e. 1 = more; 0 = done).
    SymExpr* condExpr = stmt->condExprForTmpVariableGet()->copy(&map);
    Type* moreType = ii->iclass->getField("more")->type;
    VarSymbol* condTemp = newTemp("cond_tmp", moreType);
    zip1body->insertAtTail(new DefExpr(condTemp));
    zip1body->insertAtTail(new CallExpr(PRIM_MOVE, condTemp,
                                        new CallExpr(PRIM_CAST, moreType->symbol, condExpr)));
    zip1body->insertAtTail(new CallExpr(PRIM_SET_MEMBER, ii->zip1->_this,
                                        ii->iclass->getField("more"), condTemp));
<<<<<<< HEAD
  } else if (ForLoop* forLoop = toForLoop(singleLoop)) {
    // 2015-02-23 hilde: TODO: See if we can apply the above simplification
    // here and in buildZip3 as well.
    // A for loop has no termination condition, so it just runs all the indices
    // in the underlying iterator.
    SymExpr* iterator = forLoop->iteratorGet()->copy(&map);
    VarSymbol* more = newTemp("_more_in_for", dtInt[INT_SIZE_DEFAULT]);
    CallExpr* moreField = new CallExpr(PRIM_GET_MEMBER, iterator,
                                       new_StringSymbol("more"));
    zip1body->insertAtTail(new CallExpr(PRIM_MOVE, more, moreField));
    zip1body->insertAtTail(new CondStmt(new SymExpr(more),
                                        new CallExpr(PRIM_SET_MEMBER, ii->zip1->_this, ii->iclass->getField("more"), new_IntSymbol(1)),
                                        new CallExpr(PRIM_SET_MEMBER, ii->zip1->_this, ii->iclass->getField("more"), new_IntSymbol(0))));
=======
  } else if (isCForLoop(singleLoop)) {
    // CForLoops do not use the "more" field in their loop termination test.
    // See the code for that special case in buildHasMore().
  } else {
    // ParamForLoops should have been removed during resolution.
    // DoWhileLoops are not treated as singleLoop iterators.
    // ForLoops should have been replaceed in expandForLoop().
    INT_FATAL("Unexpected singleLoop iterator type");
>>>>>>> 3a084348
  }

  zip1body->insertAtTail(new CallExpr(PRIM_RETURN, gVoid));

  ii->zip1->body->replace(zip1body);
}


// Build the zip2 function, copying expressions out of the singleLoop
// body that are *before* the yield
static void
buildZip2(IteratorInfo* ii, Vec<BaseAST*>& asts, BlockStmt* singleLoop) {

  // In copied expressions, replace _ic with zip2->_this .
  SymbolMap map;
  Symbol* ic = ii->advance->getFormal(1);
  map.put(ic, ii->zip2->_this);

  // This block will replace the body of the zip2 function stubbed in
  // during resolution.
  BlockStmt* zip2body = new BlockStmt();

  // Copy non-arg def expressions from the original iterator
  // See TODO #1 above.
  forv_Vec(BaseAST, ast, asts) {
    if (DefExpr* def = toDefExpr(ast))
      if (!isArgSymbol(def->sym))
        zip2body->insertAtTail(def->copy(&map));
  }

  // Copy all non-defs in singleLoop before the yield
  for_alist(expr, singleLoop->body) {
    if (CallExpr* call = toCallExpr(expr))
      if (call->isPrimitive(PRIM_YIELD))
        break;
    if (!isDefExpr(expr))
      zip2body->insertAtTail(expr->copy(&map));
  }
  zip2body->insertAtTail(new CallExpr(PRIM_RETURN, gVoid));

  ii->zip2->body->replace(zip2body);
}


// Build the zip3 function, copying expressions out of the singleLoop
// body that are *after* the yield
static void
buildZip3(IteratorInfo* ii, Vec<BaseAST*>& asts, BlockStmt* singleLoop) {

  BlockStmt* zip3body = new BlockStmt();
  bool       flag     = true;
  Symbol*    ic       = ii->advance->getFormal(1);
  SymbolMap  map;

  // In copied expressions, replace _ic with zip2->_this .
  map.put(ic, ii->zip3->_this);

  // Copy non-arg def expressions from the original iterator
  // See TODO #1 above.
  forv_Vec(BaseAST, ast, asts) {
    if (DefExpr* def = toDefExpr(ast))
      if (!isArgSymbol(def->sym))
        zip3body->insertAtTail(def->copy(&map));
  }

  // Copy all non-defs in singleLoop after the yield
  for_alist(expr, singleLoop->body) {
    // Skip everything before the yield
    if (flag) {
      if (CallExpr* call = toCallExpr(expr))
        if (call->isPrimitive(PRIM_YIELD))
          flag = false;

    } else if (!isDefExpr(expr)) {
      zip3body->insertAtTail(expr->copy(&map));
    }
  }

  if (WhileStmt* stmt = toWhileStmt(singleLoop)) {
    SymExpr* condExpr = stmt->condExprForTmpVariableGet()->copy(&map);
    Type* moreType = ii->iclass->getField("more")->type;
    VarSymbol* condTemp = newTemp("cond_tmp", moreType);
    zip3body->insertAtTail(new DefExpr(condTemp));
    zip3body->insertAtTail(new CallExpr(PRIM_MOVE, condTemp,
                                        new CallExpr(PRIM_CAST, moreType->symbol, condExpr)));
    zip3body->insertAtTail(new CallExpr(PRIM_SET_MEMBER, ii->zip3->_this,
                                        ii->iclass->getField("more"), condTemp));
<<<<<<< HEAD
  } else if (ForLoop* forLoop = toForLoop(singleLoop)) {
    SymExpr* iterator = forLoop->iteratorGet()->copy(&map);
    VarSymbol* more = newTemp("_more_in_for", dtInt[INT_SIZE_DEFAULT]);
    CallExpr* moreField = new CallExpr(PRIM_GET_MEMBER, iterator,
                                       new_StringSymbol("more"));
    zip3body->insertAtTail(new CallExpr(PRIM_MOVE, more, moreField));
    zip3body->insertAtTail(new CondStmt(new SymExpr(more),
                                        new CallExpr(PRIM_SET_MEMBER, ii->zip3->_this, ii->iclass->getField("more"), new_IntSymbol(1)),
                                        new CallExpr(PRIM_SET_MEMBER, ii->zip3->_this, ii->iclass->getField("more"), new_IntSymbol(0))));
=======
  } else if (isCForLoop(singleLoop)) {
    // CForLoops do not use the "more" field in their loop termination test.
    // See the code for that special case in buildHasMore().
  } else {
    // ParamForLoops should have been removed during resolution.
    // DoWhileLoops are not treated as singleLoop iterators.
    // ForLoops should have been replaceed in expandForLoop().
    INT_FATAL("Unexpected singleLoop iterator type");
>>>>>>> 3a084348
  }

  zip3body->insertAtTail(new CallExpr(PRIM_RETURN, gVoid));

  ii->zip3->body->replace(zip3body);
}


// Build the zip4 function, copy expressions out of the iterator body
// that are *after* the singleLoop
static void
buildZip4(IteratorInfo* ii, Vec<BaseAST*>& asts, BlockStmt* singleLoop) {

  // In copied expressions, replace _ic with zip4->_this .
  Symbol* ic = ii->advance->getFormal(1);
  SymbolMap map;
  map.put(ic, ii->zip4->_this);

  // This block will replace the body of the zip4 function stubbed in
  // during resolution.
  BlockStmt* zip4body = new BlockStmt();

  // Copy non-arg def expressions from the original iterator
  // See TODO #1 above.
  forv_Vec(BaseAST, ast, asts) {
    if (DefExpr* def = toDefExpr(ast))
      if (!isArgSymbol(def->sym))
        zip4body->insertAtTail(def->copy(&map));
  }

  // Copy all iterator body expressions after singleLoop that are not
  // declarations
  bool flag = true;

  for_alist(expr, ii->iterator->body->body) {
    // Skip everything before the singleLoop
    if (flag) {
      if (expr == singleLoop)
        flag = false;

    } else if (!isDefExpr(expr)) {
      zip4body->insertAtTail(expr->copy(&map));
    }
  }

  zip4body->insertAtTail(new CallExpr(PRIM_RETURN, gVoid));

  ii->zip4->body->replace(zip4body);
}


// Builds the standard (non-optimized) iterator body by replacing yields with
// statements that update the "more" field in the iterator class, gotos and
// labels.  Then adds a jump table at the beginning of advance, so execution
// will continue from the next label the next time the iterator is entered.
static void
buildAdvance(FnSymbol* fn,
             Vec<BaseAST*>& asts,
             SymbolMap& local2field,
             Vec<Symbol*>& locals) {
  IteratorInfo* ii = fn->iteratorInfo;
  Symbol* ic = ii->advance->getFormal(1);

  //
  // build standard iterator advance method (advance)
  //
  // This block will replace the stubbed-in body.
  BlockStmt* advanceBody = new BlockStmt();

  for_alist(expr, fn->body->body)
    advanceBody->insertAtTail(expr->remove());

  Symbol* end = new LabelSymbol("_end");
  advanceBody->insertAtTail(new DefExpr(end));

  // change yields to labels and gotos
  int i = 2; // 1 = not started, 0 = finished
  Vec<LabelSymbol*> labels;
  forv_Vec(BaseAST, ast, asts) {
    if (CallExpr* call = toCallExpr(ast)) {
      if (call->isPrimitive(PRIM_YIELD)) {
        call->insertBefore(new CallExpr(PRIM_SET_MEMBER, ic, ii->iclass->getField("more"), new_IntSymbol(i)));
        call->insertBefore(new GotoStmt(GOTO_ITER_END, end));
        LabelSymbol* label = new LabelSymbol(astr("_jump_", istr(i)));
        call->insertBefore(new DefExpr(label));
        labels.add(label);
        call->remove();
        i++;
      } else if (call->isPrimitive(PRIM_RETURN)) {
        INT_ASSERT(false); // should have been removed with removeRetSymbolAndUses()
      }
    } else if (LoopStmt* loop = toLoopStmt(ast)) {
      loop->orderIndependentSet(false);
    }
  }

  // iterator is done ==> more=0
  end->defPoint->insertBefore(new CallExpr(PRIM_SET_MEMBER, ic, ii->iclass->getField("more"), new_IntSymbol(0)));

  // insert jump table at head of advance
  i = 2;
  Symbol* tmp = newTemp(dtBool);
  Symbol* more = new VarSymbol("more", dtInt[INT_SIZE_DEFAULT]);

  forv_Vec(LabelSymbol, label, labels) {
    GotoStmt* igs = new GotoStmt(GOTO_ITER_RESUME, label);
    label->iterResumeGoto = igs;
    advanceBody->insertAtHead(new CondStmt(new SymExpr(tmp), igs));
    advanceBody->insertAtHead(new CallExpr(PRIM_MOVE, tmp, new CallExpr(PRIM_EQUAL, more, new_IntSymbol(i++))));
  }
  advanceBody->insertAtHead(new CallExpr(PRIM_MOVE, more, new CallExpr(PRIM_GET_MEMBER_VALUE, ic, ii->iclass->getField("more"))));
  advanceBody->insertAtHead(new DefExpr(tmp));
  advanceBody->insertAtHead(new DefExpr(more));
  advanceBody->insertAtTail(new CallExpr(PRIM_RETURN, gVoid));

  ii->advance->body->replace(advanceBody);
}


// Build hasMore function.
static void
buildHasMore(IteratorInfo* ii, BlockStmt* singleLoop) {
  BlockStmt* hasMoreBody = new BlockStmt();
  VarSymbol* tmp         = newTemp(ii->hasMore->retType);

  hasMoreBody->insertAtTail(new DefExpr(tmp));

  if (singleLoop != NULL && singleLoop->isCForLoop() == true) {
    CForLoop*  cforLoop  = toCForLoop(singleLoop);
    BlockStmt* testBlock = NULL;

    Symbol*    ic        = ii->advance->getFormal(1);
    SymbolMap  map;

    // In copied expressions, replace _ic with hasMore->_this .
    map.put(ic, ii->hasMore->_this);

    // 2015-02-23 hilde: There was an unnecessary call to copy(&map) here --
    // pointed out by mnoakes -- which I removed.
    testBlock = cforLoop->testBlockGet();

    for_alist(expr, testBlock->body) {
      if (expr != testBlock->body.tail) {
        hasMoreBody->insertAtTail(expr->copy(&map));
      }
    }

    hasMoreBody->insertAtTail(new CallExpr(PRIM_MOVE, tmp, testBlock->body.tail->copy(&map)));

  } else {
    hasMoreBody->insertAtTail(new CallExpr(PRIM_MOVE,
                                           tmp,
                                           new CallExpr(PRIM_GET_MEMBER_VALUE,
                                                        ii->hasMore->getFormal(1),
                                                        ii->iclass->getField("more"))));
  }

  hasMoreBody->insertAtTail(new CallExpr(PRIM_RETURN, tmp));

  ii->hasMore->body->replace(hasMoreBody);
}

// Build getValue function.
static void
buildGetValue(IteratorInfo* ii) {
  BlockStmt* getMoreBody = new BlockStmt();
  VarSymbol* tmp         = newTemp(ii->getValue->retType);

  getMoreBody->insertAtTail(new DefExpr(tmp));
  getMoreBody->insertAtTail(new CallExpr(PRIM_MOVE, tmp, new CallExpr(PRIM_GET_MEMBER_VALUE, ii->getValue->getFormal(1), ii->iclass->getField("value"))));
  getMoreBody->insertAtTail(new CallExpr(PRIM_RETURN, tmp));

  ii->getValue->body->replace(getMoreBody);
}

static void
buildInit(IteratorInfo* ii, BlockStmt* singleLoop) {
  BlockStmt* initBody = new BlockStmt();

  if (singleLoop != NULL && singleLoop->isCForLoop() == true) {
    CForLoop*  cforLoop  = toCForLoop(singleLoop);
    BlockStmt* initBlock = NULL;

    Symbol*    ic        = ii->advance->getFormal(1);
    SymbolMap  map;

    // In copied expressions, replace _ic with init->_this .
    map.put(ic, ii->init->_this);

    initBlock = cforLoop->initBlockGet();

    for_alist(expr, initBlock->body) {
      initBody->insertAtTail(expr->copy(&map));
    }
  }

  initBody->insertAtTail(new CallExpr(PRIM_RETURN, gVoid));

  ii->init->body->replace(initBody);
}

static void
buildIncr(IteratorInfo* ii, BlockStmt* singleLoop) {
  BlockStmt* incrBody = new BlockStmt();

  if (singleLoop != NULL && singleLoop->isCForLoop() == true) {
    CForLoop*  cforLoop  = toCForLoop(singleLoop);
    BlockStmt* incrBlock = NULL;

    Symbol*    ic        = ii->advance->getFormal(1);
    SymbolMap  map;

    // In copied expressions, replace _ic with incr->_this .
    map.put(ic, ii->incr->_this);

    incrBlock = cforLoop->incrBlockGet();

    for_alist(expr, incrBlock->body) {
      incrBody->insertAtTail(expr->copy(&map));
    }
  }

  incrBody->insertAtTail(new CallExpr(PRIM_RETURN, gVoid));

  ii->incr->body->replace(incrBody);
}


#if HILDE_MM
// Returns true if the basic block is one that ends a region over which any
// local variable may remain alive (as explained below); false otherwise.
// Local variables alive at that point must be moved into the iterator class
// structure, because when the iterator is reworked as an "advance" function
// they cannot remain live across that boundary.
// Specifically, in an iterator that contains a yield inside the
// loop, we have basically:
//   zip1();
//   for ( ; ; ) {
//     zip2();
//     yield ;
//     zip3();
//   }
//   zip4();
// A variable live at the end of zip1() has to be put in the iterator class
// (IC) because after the transformation into an "advance" routine, on
// invocations after the first (more > 1), control can transfer directly from
// the start of advance() to zip3() (immediately after the yield).  Then, flow
// will return to the top of the loop.  Now the liveness of the variable on
// entry to the loop is ambiguous: Live if zip1() was executed and not live if
// the other path was taken.  Moving the variable into the IC takes care of
// this problem.  The same argument applies to a variable live at the end of
// zip2(), zip3 or zip4().  Variables live at the end of zip4() are also live
// at the end of the advance function.  They have already been captured by
// capturing the arguments and function-scope variables.  The cases that remain
// are:
//  zip1() -- Identifiable by being followed by the top of a loop.
//  zip2() -- Identifiable by being followed by a yield.
//  zip3() -- Identifiable by being followed by the bottom of a loop.
static bool isLocalLivenessBarrier(BasicBlock* bb)
{
  // We use the basic block structure to infer cases 1 and 3.
  // We simply look for a yield statement to determine case 2.

  // The implementation is slightly pessimistic, because we don't check to
  // ensure that any given loop contains a yield, we just assume that it does.
  // For some iterators -- specifically those that contain loops that do not
  // contain yields -- we will end up putting too many expressions into the
  // IC.  That can be corrected if necessary, by adding the check.

  // We use the presence of a back-edge to infer the bounds of a loop.  This
  // test ought to be immune to the details of the loop structure.  (We rely on
  // BB analysis giving the right answer.)  We also assume that basic block
  // indices are assigned such that a back edge out of the current block is one
  // whose target ID is equal to or less than that this block.  Likewise, a
  // back edge into this block is one whose source ID is greater than or equal
  // to that of the current block.

  // Case 2: The current block ends in a yield statement.
  //  We expect BB analysis to be smart enough to end a block when it sees a
  //  yield, so we expect to find the yield at the end of any given block.
  size_t n = bb->exprs.size();
  if (n > 0)
  {
    CallExpr* call = toCallExpr(bb->exprs.back());
    if (call && call->isPrimitive(PRIM_YIELD))
      return true;
  }
  
  // Case 3: The current block is at the end of a loop.
  //  If the OUT set of this block has any back edges in it, then it lies at
  //  the end of a loop.
  for_vector(BasicBlock, succ1, bb->outs)
  {
    if (succ1->id <= bb->id)
      return true;
  }

  // Case 1: The current block is followed by the start of a loop.
  //  If the successor of thie current block has one or more back edges in it
  //  IN set then it is the start of a loop.
  for_vector(BasicBlock, succ, bb->outs)
  {
    for_vector(BasicBlock, pred, succ->ins)
    {
      if (pred->id >= succ->id)
        return true;
    }
  }
  // Note that this code also captures Case 3, since the successor of the
  // bottom of a loop will be the top of a loop.  But that might just be a bit
  // too clever.

  return false;
}

// Collect local variables that are live at the point of any yield.
static void collectLiveLocalVariables(Vec<Symbol*>& syms, FnSymbol* fn, BlockStmt* singleLoop)
{
  Vec<Symbol*> locals;
  Map<Symbol*,int> localMap;
  Vec<SymExpr*> useSet;
  Vec<SymExpr*> defSet;
  std::vector<BitVec*> OUT;

  liveVariableAnalysis(fn, locals, localMap, useSet, defSet, OUT);

  for (size_t block = 0; block < fn->basicBlocks->size(); ++block)
  {
    BasicBlock* bb = (*fn->basicBlocks)[block];

    if (isLocalLivenessBarrier(bb))
    {
      // Basic block analysis has already computed the set of symbols that are
      // live at the end of this block.  Sooo, we just use it.
      for (int j = 0; j < locals.n; j++)
      {
        if (OUT[block]->get(j))
          syms.add_exclusive(locals.v[j]);
      }
    }
  }

  // C_FOR_LOOP needs to ensure the for-loop init variables are also
  // converted to fields.  The test/incr fields are handled correctly
  // as a result of being inserted in to the body of the loop
  if (singleLoop != NULL && singleLoop->isCForLoop() == true) {
    Vec<SymExpr*> symExprs;
    CForLoop*     cforLoop = toCForLoop(singleLoop);

    collectSymExprs(cforLoop->initBlockGet(), symExprs);

    forv_Vec(SymExpr, se, symExprs) {
      if (useSet.set_in(se)) {
        syms.add_exclusive(se->var);
      }
    }
  }
}
#else
// Collect local variables that are live at the point of any yield.
static void collectLiveLocalVariables(Vec<Symbol*>& syms, FnSymbol* fn, BlockStmt* singleLoop)
{
  Vec<Symbol*> locals;
  Map<Symbol*,int> localMap;
  Vec<SymExpr*> useSet;
  Vec<SymExpr*> defSet;
  std::vector<BitVec*> OUT;

  liveVariableAnalysis(fn, locals, localMap, useSet, defSet, OUT);

  int block = 0;
  for_vector(BasicBlock, bb, *fn->basicBlocks) {
    bool collect = false;
    for_vector(Expr, expr, bb->exprs) {
      CallExpr* call = toCallExpr(expr);
      if (call && call->isPrimitive(PRIM_YIELD))
        collect = true;
      if (singleLoop && expr == singleLoop->next)
        collect = true;
      if (singleLoop && expr == singleLoop->body.head)
        collect = true;
    }
    if (collect) {
      BitVec live(locals.n);
      for (int j = 0; j < locals.n; j++) {
        if (OUT[block]->get(j))
          live.set(j);
      }
      for (int k = bb->exprs.size() - 1; k >= 0; k--) {
        CallExpr* call = toCallExpr(bb->exprs[k]);
        if ((call && call->isPrimitive(PRIM_YIELD)) ||
            (singleLoop && bb->exprs[k] == singleLoop->next) ||
            (singleLoop && bb->exprs[k] == singleLoop->body.head)) {
          for (int j = 0; j < locals.n; j++) {
            if (live.get(j)) {
              syms.add_exclusive(locals.v[j]);
            }
          }
        }
        Vec<SymExpr*> symExprs;
        collectSymExprs(bb->exprs[k], symExprs);
        forv_Vec(SymExpr, se, symExprs) {
          if (defSet.set_in(se))
            live.unset(localMap.get(se->var));
          if (useSet.set_in(se))
            live.set(localMap.get(se->var));
        }
      }
    }
    block++;
  }

  for_vector(BitVec, out, OUT)
    delete out;

  // C_FOR_LOOP needs to ensure the for-loop init variables are also
  // converted to fields.  The test/incr fields are handled correctly
  // as a result of being inserted in to the body of the loop
  if (singleLoop != NULL && singleLoop->isCForLoop() == true) {
    Vec<SymExpr*> symExprs;
    CForLoop*     cforLoop = toCForLoop(singleLoop);

    collectSymExprs(cforLoop->initBlockGet(), symExprs);

    forv_Vec(SymExpr, se, symExprs) {
      if (useSet.set_in(se)) {
        syms.add_exclusive(se->var);
      }
    }
  }
}
#endif

static bool containsRefVar(Vec<Symbol*>& syms, FnSymbol* fn,
                           Vec<Symbol*>& yldSymSet)
{
  forv_Vec(Symbol, sym, syms)
    if (!isArgSymbol(sym) && sym->type->symbol->hasFlag(FLAG_REF) &&
        !yldSymSet.set_in(sym))
      return true;

  return false;
}


static void insertLocalsForRefs(Vec<Symbol*>& syms, FnSymbol* fn,
                                Vec<Symbol*>& yldSymSet)
{
  Map<Symbol*,Vec<SymExpr*>*> defMap;
  Map<Symbol*,Vec<SymExpr*>*> useMap;
  buildDefUseMaps(fn, defMap, useMap);

  // Walk the variables in this (iterator) function
  // which are not the return symbol nor argument, and are ref symbols.
  forv_Vec(Symbol, sym, syms) {
    if (isArgSymbol(sym) || yldSymSet.set_in(sym))
      continue;

    if (sym->type->symbol->hasFlag(FLAG_REF)) {

      Vec<SymExpr*>* defs = defMap.get(sym);
      if (defs && defs->n == 1) 
      {
        // Do we need to consider PRIM_ASSIGN as well?
        CallExpr* move = toCallExpr(defs->v[0]->parentExpr);
        INT_ASSERT(move->isPrimitive(PRIM_MOVE));

        if (SymExpr* se = toSymExpr(move->get(2)))
        {
          // The symbol is defined through a bitwise (pointer) copy.
          INT_ASSERT(se->var->type->symbol->hasFlag(FLAG_REF));
          if (se->var->defPoint->parentSymbol == fn) {
            syms.add_exclusive(se->var);
          }
        }
        else if (CallExpr* call = toCallExpr(move->get(2)))
        {
          // The RHS is a function call.
          if (FnSymbol* fn = call->isResolved()) {
            for_actuals(actual, call) {
              SymExpr* se = toSymExpr(actual);
              if (se->var->defPoint->parentSymbol == fn) {
                syms.add_exclusive(se->var);
              }
            }
          }
          else
          {
            // The RHS is not a function call: it must be a primitive instead.

            if (call->isPrimitive(PRIM_ADDR_OF) ||
                call->isPrimitive(PRIM_GET_MEMBER) ||
                // If we are reading a reference out of a field, I'm not sure we
                // capture the right rhs below.  (The actual target of the ref lies
                // outside the struct that contains the ref.)
                call->isPrimitive(PRIM_GET_MEMBER_VALUE)) {
              SymExpr* rhs = toSymExpr(call->get(1));
              syms.add_exclusive(rhs->var);
            }
            else
            {
              INT_FATAL(sym, "Unhandled case: Ref returned by a primitive from which we did not expect one.");
            }
          }
        }
        else
        {
          // What else could it be?
          INT_FATAL(move, "RHS of a move is neither a SymExpr nor a CallExpr.");
        }
      }
      else
      {
        // defs.n was not exactly 1.
        // Assume that this ref is a local passed with the equivalent of "out"
        // intent.
        // TODO: How does this happen?  Shouldn't a ref variable always have an
        // lvalue that it refers to?
        // In expandIteratorInline(), apparently when the iterator body is
        // expanded inline, ref variables get converted into ref arguments --
        // which is probably part of the reason this fixup is necessary.

        // I don't know what about the recent AMM work exposed this problem,
        // but we can work around it by inserting an lvalue at each use and
        // fixing up the ref variable to point to it.
        for_uses(use, useMap, sym)
        {
          Expr* stmt = use->getStmtExpr();
          SET_LINENO(stmt);
          VarSymbol* tmp = newTemp(sym->type->getValType());
          stmt->insertBefore(new DefExpr(tmp));
          stmt->insertBefore(new CallExpr(PRIM_MOVE, sym,
                                          new CallExpr(PRIM_ADDR_OF, tmp)));
        }
      }
    }
  }
  freeDefUseMaps(defMap, useMap);
}


static void
addLiveLocalVariables(Vec<Symbol*>& syms, FnSymbol* fn, BlockStmt* singleLoop,
                      Vec<Symbol*>& yldSymSet)
{
  BasicBlock::buildBasicBlocks(fn);

#ifdef DEBUG_LIVE
  printf("Iterator\n");
  list_view(fn);
#endif

#ifdef DEBUG_LIVE
  printf("Basic Blocks\n");
  BasicBlock::printBasicBlocks(fn);
#endif

  collectLiveLocalVariables(syms, fn, singleLoop);

#ifdef DEBUG_LIVE
  printf("LIVE at Yield Points\n");

  forv_Vec(Symbol, sym, syms) {
    printf("%s[%d]\n", sym->name, sym->id);
  }

  printf("\n");
#endif

  //
  // If we have live references to local variables, then we need to
  // make sure that we add these local variables to the iterator class
  // along with the reference.
  //
  // See test/functions/deitz/iterators/test_fock_simplification.chpl
  // and make sure that the iterator foo is not inlined even though
  // the iterators for the loops inside this one are inlined.  At the
  // time of this comment, the two yields kept foo from being
  // inlined.
  //
  if (containsRefVar(syms, fn, yldSymSet))
    insertLocalsForRefs(syms, fn, yldSymSet);
}


// Collect all local variables
// (Called only if live variable analysis is turned off.)
static void
addAllLocalVariables(Vec<Symbol*>& syms, Vec<BaseAST*>& asts) {
  forv_Vec(BaseAST, ast, asts) {
    if (DefExpr* def = toDefExpr(ast))
      if (VarSymbol* var = toVarSymbol(def->sym))
        if (!var->type->symbol->hasFlag(FLAG_REF) || var->hasFlag(FLAG_INDEX_VAR))
          syms.add(var);
  }
}

// Is 'theCall' the only call to 'callee' ?
static bool
noOtherCalls(FnSymbol* callee, CallExpr* theCall) {
  forv_Vec(CallExpr, call, gCallExprs) {
    if (call != theCall && call->inTree()) {
      // TODO: This forv + filter casts a wide net.
      // Try to make the filter reject as many cases as possible
      // by first matching on the callee and then testing if call == theCall.
      if (FnSymbol* rc = call->isResolved()) {
        if (rc == callee)
          return false;
      }
    }
  }
  return true;
}


// Preceding calls to the various build...() functions have copied out interesting parts
// of the iterator function.
// This function rips the guts out of the original iterator function and replaces them
// with a simple function that just initializes the fields in the iterator record
// with formal arguments of the original iterator that are live at yield sites within it.
static void
rebuildIterator(IteratorInfo* ii,
                SymbolMap& local2field,
                Vec<Symbol*>& locals) {

  // Remove the original iterator function.
  FnSymbol* fn = ii->iterator;
  Vec<CallExpr*> icalls;
  collectCallExprs(fn, icalls);
  // ... and the task functions that it calls.
  forv_Vec(CallExpr, call, icalls) {
    if (FnSymbol* taskFn = resolvedToTaskFun(call)) {
      // What to do if multiple calls? may or may not cause unwanted deletion.
      if (fVerify) // this assert is expensive to compute
        INT_ASSERT(noOtherCalls(taskFn, call));
      taskFn->defPoint->remove();
    }
  }
  for_alist(expr, fn->body->body)
    expr->remove();
  fn->defPoint->remove();

  // Now the iterator creates and returns a copy of the iterator record.
  fn->retType = ii->irecord;
  Symbol* iterator = newTemp("_ir", ii->irecord);
  fn->insertAtTail(new DefExpr(iterator));

  // For each live argument
  forv_Vec(Symbol, local, locals) {
    if (!toArgSymbol(local)) 
      continue;

    // Get the corresponding field in the iterator class
    Symbol* field = local2field.get(local);
    Symbol* localValue = local;

#ifndef REF_RECORDS_IN_IR
    if (local->type == field->type->refType) {
      // If a ref var, 
      // load the local into a temp and use this to set the value of the corresponding field.
      Symbol* tmp = newTemp(field->type);
      fn->insertAtTail(new DefExpr(tmp));
      fn->insertAtTail(
        new CallExpr(PRIM_MOVE, tmp,
                     new CallExpr(PRIM_DEREF, local)));
      localValue = tmp;
    }
#endif

    // Very special code for record-wrapped types:
    // This is a workaround for weirdness in how record-wrapped types are
    // handled in iterator records.  Calls to the these() method on arrays and
    // domains returns a "nude" version of the corresponding array or domain,
    // that is therefore (because it is a class object) not reference counted.
    // In places where they should be reference counted, they should be passed
    // around with their record wrapping.  In places where their persistence is
    // guaranteed, they could be passed around by reference, but other iterator
    // code presently depends upon them being passed by value (the immediately
    // preceding clause which applies a deref operator makes sure that this is
    // true).  Fixing the iterator code so that it could tolerate "these" items
    // passed by value might also work -- provided the rule is obeyed that the
    // referent outlasts any reference generated from it.
    if (isDomImplType(localValue->type) ||
        isArrayImplType(localValue->type) ||
        isDistImplType(localValue->type))
    {
      VarSymbol* tmp = newTemp("RWT_ir", localValue->type);
      fn->insertAtTail(new DefExpr(tmp));
      FnSymbol* autoCopyFn = autoCopyMap.get(localValue->type);
      // We will fail here if an array or dom implementation fails to provide
      // an autocopy function.
      fn->insertAtTail(new CallExpr(PRIM_MOVE, tmp,
                                    new CallExpr(autoCopyFn, localValue)));
      localValue = tmp;
    }
    // Note that there is no corresponding destructor function, so thingies
    // that are autocopied here will be leaked.  More work to do.  Correctness
    // first; zero leaks second; optimization third.

    fn->insertAtTail(new CallExpr(PRIM_SET_MEMBER, iterator, field, localValue));
  }

  // Return the filled-in iterator record.
  fn->insertAtTail(new CallExpr(PRIM_RETURN, iterator));
  // TODO: Add a consistency check to ensure that the two clauses in
  // getReturnSymbol() (retSymbol!=NULL versus ==NULL) always agree.
  fn->retSymbol = iterator;
  ii->getValue->defPoint->insertAfter(new DefExpr(fn));
  fn->addFlag(FLAG_INLINE);
}

#if 0
static void
rebuildIteratorAutoDestroy(IteratorInfo* ii)
{
  // TODO: Do we need this cast?
  AggregateType* irt = toAggregateType(ii->irecord);
  FnSymbol* adFn = autoDestroyMap.get(irt);
  ArgSymbol* ir = adFn->getFormal(1);
  BlockStmt* block = new BlockStmt();

  for_fields(field, irt)
  {
    if (isDomImplType(field->type) ||
        isArrayImplType(field->type) ||
        isDistImplType(field->type))
    {
      VarSymbol* tmp = newTemp("ref_RWT_ir", field->type->refType);
      block->insertAtTail(new DefExpr(tmp));
      CallExpr* getMbrCall = new CallExpr(PRIM_GET_MEMBER, ir, field);
      block->insertAtTail(new CallExpr(PRIM_MOVE, tmp, getMbrCall));
      FnSymbol* autoDestroyFn = autoDestroyMap.get(field->type);
      block->insertAtTail(new CallExpr(autoDestroyFn, tmp));
    }
  }

  adFn->insertAtHead(block);
}
#endif


// Fills in the body of the getIterator function.
static void
rebuildGetIterator(IteratorInfo* ii) {
  FnSymbol* getIterator = ii->getIterator;
  Symbol* ret = getIterator->getReturnSymbol();
  ArgSymbol* arg = getIterator->getFormal(1);   // This is the iterator record instance.

  // Set it iterator class (state object) so it initially signals more elements available.
  getIterator->insertBeforeReturn(new CallExpr(PRIM_SET_MEMBER, ret, ii->iclass->getField("more"), new_IntSymbol(1)));

  // Enumerate the fields in the iterator record (argument).
  for_fields(field, ii->irecord) {
    // Load the record field into a temp, and then use that to set the corresponding class field.
    VarSymbol* fieldReadTmp = newTemp(field->type);
    getIterator->insertBeforeReturn(new DefExpr(fieldReadTmp));
    CallExpr* fieldRead = new CallExpr(PRIM_GET_MEMBER_VALUE, arg, field);
    getIterator->insertBeforeReturn(new CallExpr(PRIM_MOVE, fieldReadTmp, fieldRead));
    
    // Very special iterator-only MM code!  See Note 1.
    VarSymbol* fieldWriteTmp = fieldReadTmp;
    if (isDomImplType(field->type) ||
        isArrayImplType(field->type) ||
        isDistImplType(field->type))
    {
      VarSymbol* tmp = newTemp("RWT_tmp", field->type);
      getIterator->insertBeforeReturn(new DefExpr(tmp));
      FnSymbol* autoCopyFn = autoCopyMap.get(field->type);
      // This autoCopyFn is expected to exist!
      CallExpr* autoCopyCall = new CallExpr(autoCopyFn, fieldReadTmp);
      getIterator->insertBeforeReturn(new CallExpr(PRIM_MOVE, tmp, autoCopyCall));
      fieldWriteTmp = tmp;
    }
    getIterator->insertBeforeReturn(new CallExpr(PRIM_SET_MEMBER, ret, ii->iclass->getField(field->name), fieldWriteTmp));
  }

  // The return is supplied in the shell function created during functionResolution.
  // (See protoIteratorClass().)
}


// Fills in the body of the freeIterator function.
// Record fields in the iterator class must be auto-destroyed because they are
// auto-copied when the class instance is created.
// You don't see this explicitly in rebuildGetIterator above, because automatic
// memory management (AMM) adds these autocopy calls later (see
// insertAutoCopyAutoDestroy()).  
static void
rebuildFreeIterator(IteratorInfo* ii) {
  FnSymbol* freeIterator = ii->freeIterator;
  ArgSymbol* ic = freeIterator->getFormal(1);   // This is the iterator class instance.
  AggregateType* ict = toAggregateType(ic->type);

  // Enumerate the fields in the iterator record.
  // We are only interested in fields that are also in the iterator record,
  // because these are the ones that are copied in when the iterator class
  // instance is created (see the implementation of rebuildGetIterator() above).
  for_fields(field, ii->irecord) {
    // The record and class fields have the same name and type, so we can use
    // them interchangeably.
    FnSymbol* autoDestroyFn = autoDestroyMap.get(field->type);
    if (autoDestroyFn)
    {
      ArgSymbol* dtor_arg = autoDestroyFn->getFormal(1);
      VarSymbol* tmp = newTemp("_field_destructor_tmp_", dtor_arg->type);

    // These statements get inserted in reverse order.
      freeIterator->insertAtHead(new CallExpr(autoDestroyFn, tmp));
      // Insert a dereference if the destructor takes its argument by value
      // rather than by ref.  It shouldn't but that's another story....
      PrimitiveTag getFieldOp = (dtor_arg->type == field->type->refType) ?
        PRIM_GET_MEMBER : PRIM_GET_MEMBER_VALUE;
      CallExpr* getFieldCall =
        new CallExpr(getFieldOp, ic, ict->getField(field->name));
      freeIterator->insertAtHead(new CallExpr(PRIM_MOVE, tmp, getFieldCall));
      freeIterator->insertAtHead(new DefExpr(tmp));
    }
  }
}


// All "newRet" symbols used in yield expressions will need special handling,
// so we collect them into a set.
static void
collectYieldSymbols(FnSymbol* fn, Vec<BaseAST*>& asts, Vec<Symbol*>& yldSymSet,
                    bool* oneLocalYSRef)
{
  bool gotNonlocalYS = false;
  forv_Vec(BaseAST, ast, asts) {
    if (CallExpr* yCall = asYieldExpr(ast)) {
      SymExpr* ySymExpr = toSymExpr(yCall->get(1));
      INT_ASSERT(ySymExpr);
      Symbol* ySym = ySymExpr->var;
      if (ySym->defPoint->parentSymbol == fn) {
        // It is a local symbol, add it.
        yldSymSet.set_add(ySym);
      } else {
        // Non-local symbols are not included in yldSymSet.
        gotNonlocalYS = true;
        // FYI.
        INT_ASSERT(ySym->isConstant() || ySym->isParameter());
      }
    }
  }
  *oneLocalYSRef = !gotNonlocalYS && (yldSymSet.count() == 1);
}


// Apparently the yield symbols are not considered "live" at yield points.
// So have to add them manually.
static void
addYieldSymbols(Vec<Symbol*>& locals, Vec<Symbol*>& yldSymSet) {
  forv_Vec(Symbol, ySym, yldSymSet) {
    if (ySym)
      locals.add_exclusive(ySym);
  }
}


// After replaceLocalsWithFields() all locals are replaced with field accesses.
static void
removeLocals(Vec<Symbol*>& locals, Vec<BaseAST*>& asts, Vec<Symbol*>& yldSymSet, FnSymbol* fn) {
  forv_Vec(Symbol, l, locals) {
    INT_ASSERT(l->defPoint->parentSymbol == fn);
    if (!isArgSymbol(l))
      l->defPoint->remove();
  }
}


// Creates (and returns) an iterator class field.
// 'type' is used if local==NULL.
static inline Symbol* createICField(int& i, Symbol* local, Type* type,
                                    bool isValueField, FnSymbol* fn) {
  // The field name is "value" for the return value of the iterator,
  // or F<int>_<local->name> otherwise.
  const char* fieldName = isValueField
    ? "value"
    : astr("F", istr(i++), "_", local->name);

  if (local) {
    type = local->type;
#ifndef REF_RECORDS_IN_IR
    // If the iterator is a method and the local variable is _this and it is a
    // reference but the method is not a var method, then capture that value in
    // a local variable and then use that to set the _this field in the IR.
    // For var iterators, the user must ensure that the referenced object
    // remains valid over the entire iteration.
    if (local == fn->_this && type->symbol->hasFlag(FLAG_REF))
    {
      if (! (fn->thisTag & INTENT_FLAG_REF))
        type = type->getValType();

      // Debug only.  I want to expose cases where var iterator this fields are
      // being copied by value.
      else
        INT_ASSERT(false);
    }
#endif
  }

  // Add a field to the class
  Symbol* field = new VarSymbol(fieldName, type);
  fn->iteratorInfo->iclass->fields.insertAtTail(new DefExpr(field));

  return field;
}

// Fills in the iterator class and record types with fields corresponding to the 
// local variables defined in the iterator function (or its static context)
// and live at any yield.
static void addLocalsToClassAndRecord(Vec<Symbol*>& locals, FnSymbol* fn, 
                                      Vec<Symbol*>& yldSymSet, Type* yieldedType,
                                      Symbol** valFieldRef, bool oneLocalYS,
                                      SymbolMap& local2field, SymbolMap& local2rfield)
{
  IteratorInfo* ii = fn->iteratorInfo;
  Symbol* valField = NULL;

  int i = 0;    // This numbers the fields.
  forv_Vec(Symbol, local, locals) {
    bool isYieldSym = yldSymSet.set_in(local);
    Symbol* field = createICField(i, local, NULL, isYieldSym && oneLocalYS, fn);
    local2field.put(local, field);
    if (isYieldSym) {
      INT_ASSERT(local->type == yieldedType);
      if (oneLocalYS) {
        INT_ASSERT(valField == NULL); // there is exactly 1 yield symbol
        valField = field;
      }
    }

    // Only (live) arguments are added to the record.
    if (isArgSymbol(local)) {
      Symbol* rfield = new VarSymbol(field->name, field->type);
      local2rfield.put(local, rfield);
      ii->irecord->fields.insertAtTail(new DefExpr(rfield));
    }
  }

  ii->iclass->fields.insertAtTail(new DefExpr(new VarSymbol("more", dtInt[INT_SIZE_DEFAULT])));

  if (!valField) {
    valField = createICField(i, NULL, yieldedType, true, fn);
  }
  *valFieldRef = valField;
}


// Function resolution just adds a shell for the iterator records and classes,
// and stubs in implementations for the advance, zip1, zip2, zip3, zip4,
// hasMore, getValue, init and incr methods.
// (see protoIteratorClass())
// This function takes a pointer to an iterator and fills in those types.
void lowerIterator(FnSymbol* fn) {

  SET_LINENO(fn);
  Vec<BaseAST*> asts;
  Type* yieldedType = removeRetSymbolAndUses(fn);
  collect_asts_postorder(fn, asts);

  BlockStmt* singleLoop = NULL;
  if (CallExpr* singleLoopYield = isSingleLoopIterator(fn, asts)) {
    // If the iterator contains a single loop statement containing a single
    // yield, singleLoop is that loop statement; otherwise, it is NULL.
    singleLoop = toBlockStmt(singleLoopYield->parentExpr);
  }

  //
  // create fields for all local variables and arguments; however, if
  // live variable analysis is enabled, make fields only for local
  // variables that are live at places where the iterator methods will
  // yield control back to the loop body.
  //
  SymbolMap local2field;  // map from arg/local to class field
  SymbolMap local2rfield; // map from arg to record field
  Vec<Symbol*> locals;
  Vec<Symbol*> yldSymSet; // local symbols appearing in yield(s)
  Symbol* valField;
  bool oneLocalYS;  // see comment earlier

  // Add all formals to the set of local symbols.
  for_formals(formal, fn)
    locals.add(formal);

  collectYieldSymbols(fn, asts, yldSymSet, &oneLocalYS);

  if (fNoLiveAnalysis)
    addAllLocalVariables(locals, asts);
  else
    addLiveLocalVariables(locals, fn, singleLoop, yldSymSet);

  addYieldSymbols(locals, yldSymSet);

  addLocalsToClassAndRecord(locals, fn, yldSymSet, yieldedType, &valField,
                            oneLocalYS, local2field, local2rfield);

  replaceLocalsWithFields(fn, asts, local2field, yldSymSet, valField,
                          oneLocalYS, locals);

  removeLocals(locals, asts, yldSymSet, fn);

  //------------------------------------------------------------------------
  // The above should probably be factored out.
  //------------------------------------------------------------------------

  IteratorInfo* ii = fn->iteratorInfo;
  if (!fn->hasFlag(FLAG_INLINE_ITERATOR)) {
    // Does this force iterators marked as inline to be inlined
    // even if --no-inline-iterators is specified?
    // Isn't that bad?
    if (singleLoop) {
      if (fReportOptimizedLoopIterators) {
        ModuleSymbol *mod = toModuleSymbol(fn->defPoint->parentSymbol);
        INT_ASSERT(mod);

        if (developer || mod->modTag == MOD_USER) {
          printf("Optimized single yield/loop iterator (%s) in module %s (%s:%d)\n",
                 fn->cname, mod->name, fn->fname(), fn->linenum());
        }
      }

      buildZip1(ii, asts, singleLoop);
      buildZip2(ii, asts, singleLoop);
      buildZip3(ii, asts, singleLoop);
      buildZip4(ii, asts, singleLoop);
    } else {
      // For iterators that are not single-loop/single-yield, zip2 and zip4 are
      // no-ops and zip1 and zip3 simply call advance().
      ii->zip1->insertAtHead(new CallExpr(ii->advance, ii->zip1->_this));
      ii->zip3->insertAtHead(new CallExpr(ii->advance, ii->zip3->_this));
    }
    buildAdvance(fn, asts, local2field, locals);
    // Note that buildInit and buildIncr are essentially no-ops for non c for
    // loops and that the behavior of buildHasMore changes for C for loops.
    // For c for loops these basically just takes the init, test, and incr
    // expressions from the c for loop primitives and put them in the iterator
    // functions.
    buildHasMore(ii, singleLoop);
    buildGetValue(ii);
    buildInit(ii, singleLoop);
    buildIncr(ii, singleLoop);
  }
  rebuildIterator(ii, local2rfield, locals);
//  rebuildIteratorAutoDestroy(ii);
  rebuildGetIterator(ii);
  rebuildFreeIterator(ii);
}

//########################################################################
//# NOTES
//#
//# Note 1:
//#  A call to "proc these()" on an array or dom returns the underlying class
//#  object rather than the record-wrapped version.  The record wrapping is
//#  used for perform memory management, so without it the "nude" array or
//#  dom is unmanaged.  
//#  Since the underlying object is a class object rather than a record
//#  object, it is invisible to the AMM implementation in
//#  insertAutoCopyAutoDestroy().  That is, all MM on class objects has to be
//#  done "manually".  Since we are manipulating class objects here, we have
//#  to insert that MM specially.
//#  This implementation leverages the autoCopy/autoDestroy mechanism used
//#  for AMM of records.  The reason for this is that pruneResolvedTree()
//#  clears out functions that are not referred to anywhere in the code.
//#  Since this code is adding calls post-resolution, they must be preserved
//#  some way and they must already be resolved.  Leveraging this mechanism
//#  for the (class) implementations of record-wrapped types seems
//#  reasonable, since in spirit our use of "autoCopy" and "autoDestroy" is
//#  consistent with their use w.r.t. records.  The only downside is that
//#  autoCopy and autoDestroy functions now have to be added explicilty to
//#  each RWT implementation.
//########################################################################<|MERGE_RESOLUTION|>--- conflicted
+++ resolved
@@ -462,21 +462,6 @@
                                         new CallExpr(PRIM_CAST, moreType->symbol, condExpr)));
     zip1body->insertAtTail(new CallExpr(PRIM_SET_MEMBER, ii->zip1->_this,
                                         ii->iclass->getField("more"), condTemp));
-<<<<<<< HEAD
-  } else if (ForLoop* forLoop = toForLoop(singleLoop)) {
-    // 2015-02-23 hilde: TODO: See if we can apply the above simplification
-    // here and in buildZip3 as well.
-    // A for loop has no termination condition, so it just runs all the indices
-    // in the underlying iterator.
-    SymExpr* iterator = forLoop->iteratorGet()->copy(&map);
-    VarSymbol* more = newTemp("_more_in_for", dtInt[INT_SIZE_DEFAULT]);
-    CallExpr* moreField = new CallExpr(PRIM_GET_MEMBER, iterator,
-                                       new_StringSymbol("more"));
-    zip1body->insertAtTail(new CallExpr(PRIM_MOVE, more, moreField));
-    zip1body->insertAtTail(new CondStmt(new SymExpr(more),
-                                        new CallExpr(PRIM_SET_MEMBER, ii->zip1->_this, ii->iclass->getField("more"), new_IntSymbol(1)),
-                                        new CallExpr(PRIM_SET_MEMBER, ii->zip1->_this, ii->iclass->getField("more"), new_IntSymbol(0))));
-=======
   } else if (isCForLoop(singleLoop)) {
     // CForLoops do not use the "more" field in their loop termination test.
     // See the code for that special case in buildHasMore().
@@ -485,7 +470,6 @@
     // DoWhileLoops are not treated as singleLoop iterators.
     // ForLoops should have been replaceed in expandForLoop().
     INT_FATAL("Unexpected singleLoop iterator type");
->>>>>>> 3a084348
   }
 
   zip1body->insertAtTail(new CallExpr(PRIM_RETURN, gVoid));
@@ -573,17 +557,6 @@
                                         new CallExpr(PRIM_CAST, moreType->symbol, condExpr)));
     zip3body->insertAtTail(new CallExpr(PRIM_SET_MEMBER, ii->zip3->_this,
                                         ii->iclass->getField("more"), condTemp));
-<<<<<<< HEAD
-  } else if (ForLoop* forLoop = toForLoop(singleLoop)) {
-    SymExpr* iterator = forLoop->iteratorGet()->copy(&map);
-    VarSymbol* more = newTemp("_more_in_for", dtInt[INT_SIZE_DEFAULT]);
-    CallExpr* moreField = new CallExpr(PRIM_GET_MEMBER, iterator,
-                                       new_StringSymbol("more"));
-    zip3body->insertAtTail(new CallExpr(PRIM_MOVE, more, moreField));
-    zip3body->insertAtTail(new CondStmt(new SymExpr(more),
-                                        new CallExpr(PRIM_SET_MEMBER, ii->zip3->_this, ii->iclass->getField("more"), new_IntSymbol(1)),
-                                        new CallExpr(PRIM_SET_MEMBER, ii->zip3->_this, ii->iclass->getField("more"), new_IntSymbol(0))));
-=======
   } else if (isCForLoop(singleLoop)) {
     // CForLoops do not use the "more" field in their loop termination test.
     // See the code for that special case in buildHasMore().
@@ -592,7 +565,6 @@
     // DoWhileLoops are not treated as singleLoop iterators.
     // ForLoops should have been replaceed in expandForLoop().
     INT_FATAL("Unexpected singleLoop iterator type");
->>>>>>> 3a084348
   }
 
   zip3body->insertAtTail(new CallExpr(PRIM_RETURN, gVoid));
