--- conflicted
+++ resolved
@@ -5607,16 +5607,6 @@
 
 bool CallExpr::isPrimitive() const {
   return primitive != NULL;
-<<<<<<< HEAD
-}
-
-bool CallExpr::isPrimitive(PrimitiveTag primitiveTag) const {
-  return primitive != NULL && primitive->tag == primitiveTag;
-}
-
-bool CallExpr::isPrimitive(const char* primitiveName) const {
-  return primitive != NULL && !strcmp(primitive->name, primitiveName);
-=======
 }
 
 bool CallExpr::isPrimitive(PrimitiveTag primitiveTag) const {
@@ -5625,7 +5615,6 @@
 
 bool CallExpr::isPrimitive(const char* primitiveName) const {
   return primitive && !strcmp(primitive->name, primitiveName);
->>>>>>> af60ad09
 }
 
 /************************************ | *************************************
