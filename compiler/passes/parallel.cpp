--- conflicted
+++ resolved
@@ -716,12 +716,7 @@
 static void findBlockRefActuals(Vec<Symbol*>& refSet, Vec<Symbol*>& refVec)
 {
   forv_Vec(FnSymbol, fn, gFnSymbols) {
-<<<<<<< HEAD
     if (fn->hasFlag(FLAG_ON) && needHeapVars()) {
-=======
-    if (fn->hasFlag(FLAG_ON) &&
-        (needHeapVars() || fn->hasFlag(FLAG_NON_BLOCKING))) {
->>>>>>> 9b6e77a8
       for_formals(formal, fn) {
         if (formal->type->symbol->hasFlag(FLAG_REF)) {
           refSet.set_add(formal);
