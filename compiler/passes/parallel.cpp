/*
 * Copyright 2004-2015 Cray Inc.
 * Other additional copyright holders may be indicated within.
 *
 * The entirety of this work is licensed under the Apache License,
 * Version 2.0 (the "License"); you may not use this file except
 * in compliance with the License.
 *
 * You may obtain a copy of the License at
 *
 *     http://www.apache.org/licenses/LICENSE-2.0
 *
 * Unless required by applicable law or agreed to in writing, software
 * distributed under the License is distributed on an "AS IS" BASIS,
 * WITHOUT WARRANTIES OR CONDITIONS OF ANY KIND, either express or implied.
 * See the License for the specific language governing permissions and
 * limitations under the License.
 */

//
// Transformations for begin, cobegin, and on statements
//

#include "passes.h"

#include "astutil.h"
#include "driver.h"
#include "expr.h"
#include "files.h"
#include "optimizations.h"
#include "resolution.h"
#include "stlUtil.h"
#include "stmt.h"
#include "stringutil.h"
#include "symbol.h"
#include "CForLoop.h"

// Notes on
//   makeHeapAllocations()    //invoked from parallel()
//   insertWideReferences()
//
//------
// Terminology/abbreviations:
//
// 'on'+'begin' is considered to be both an 'on' and a 'begin'
// - see also FLAG_NON_BLOCKING
//
// A "global" is a module-level symbol, usu. a VarSymbol.
// A 'var' is a global if, equivalently:
//  isModuleSymbol(var->defPoint->parentSymbol)
//  isGlobal(var)
//
// MHA = makeHeapAllocations() and functions it invokes
// IWR = insertWideReferences() and functions it invokes
//------
//
// MHA and IWR take care of the following, among others:
// - heap allocation for remote access
// - change acces to variable -> access to its ._value
// - set up wide references
// - broadcasting of globals
//
// In more details:
//
// Heap allocation for remote access is done:
// - for globals - in IWR, if:
//    requireWideReferences()
// - for a local - in MHA, if:
//    needHeapVars() && the local can be passed to an 'on'
//
// Change acces to variable -> access to its ._value
// - for globals - in MHA, if:
//    requireWideReferences()
// - for locals - in MHA, if:
//    the local is subject to heap allocation
//    in either of the above two categories
//
// Wide references are set up in IWR, if:
//    requireWideReferences()
//
// Broadcasting:
// - of certain global constants       - in MHA/findHeapVarsAndRefs, if:
//    !fLocal
// - of global arrays/domains/distribs - in MHA/findHeapVarsAndRefs, if:
//    !fLocal
// - of locations of the other globals - in IWR, if:
//    requireWideReferences()


typedef struct {
  bool firstCall;
  AggregateType* ctype;
  FnSymbol*  wrap_fn;
} BundleArgsFnData;

// bundleArgsFnDataInit: the initial value for BundleArgsFnData
static BundleArgsFnData bundleArgsFnDataInit = { true, NULL, NULL };

static void insertEndCounts();
static void passArgsToNestedFns(Vec<FnSymbol*>& nestedFunctions);
static void create_block_fn_wrapper(FnSymbol* fn, CallExpr* fcall, BundleArgsFnData &baData);
static void call_block_fn_wrapper(FnSymbol* fn, CallExpr* fcall, VarSymbol* args_buf, VarSymbol* args_buf_len, VarSymbol* tempc, FnSymbol *wrap_fn, Symbol* taskList, Symbol* taskListNode);
static void findBlockRefActuals(Vec<Symbol*>& refSet, Vec<Symbol*>& refVec);
static void findHeapVarsAndRefs(Map<Symbol*,Vec<SymExpr*>*>& defMap,
                                Vec<Symbol*>& refSet, Vec<Symbol*>& refVec,
                                Vec<Symbol*>& varSet, Vec<Symbol*>& varVec);

// Package args into a class and call a wrapper function with that
// object. The wrapper function will then call the function
// created by the previous parallel pass. This is a way to pass along
// multiple args through the limitation of one arg in the runtime's
// thread creation interface. 
//
// Implemented using BundleArgsFnData and the functions:
//   create_arg_bundle_class
//   bundleArgs
//   create_block_fn_wrapper
//   call_block_fn_wrapper

// Even though the arg bundle class depends only on the iterator,
// current code unfortunately uses the call site for some information
// If there are multiple call sites, the first one is used.

static void create_arg_bundle_class(FnSymbol* fn, CallExpr* fcall, ModuleSymbol* mod, BundleArgsFnData &baData) {
  INT_ASSERT(!baData.ctype);
  SET_LINENO(fn);

// Here, 'fcall' is the first of fn's callees and so it acts as a
// representative of all the other callees, if any.
// As of this writing, this should be OK because the callees are
// obtained by duplicating the original call, which resulted in
// outlining a block into 'fn' and so is unique.
// To eliminate 'fcall' in create_arg_bundle_class(), we need
// to rely on fn's formal types instead of fcall's actual types.

  // create a new class to capture refs to locals
  AggregateType* ctype = new AggregateType(AGGREGATE_CLASS);
  TypeSymbol* new_c = new TypeSymbol(astr("_class_locals", fn->name), ctype);
  new_c->addFlag(FLAG_NO_OBJECT);
  new_c->addFlag(FLAG_NO_WIDE_CLASS);

  // add the function args as fields in the class
  int i = 0;    // Fields are numbered for uniqueness.
  for_actuals(arg, fcall) {
    SymExpr *s = toSymExpr(arg);
    Symbol  *var = s->var; // arg or var
    if (var->type->symbol->hasFlag(FLAG_REF) || isClass(var->type))
      // Only a variable that is passed by reference out of its current scope
      // is concurrently accessed -- which means that it has to be passed by
      // reference.
      var->addFlag(FLAG_CONCURRENTLY_ACCESSED);
    VarSymbol* field = new VarSymbol(astr("_", istr(i), "_", var->name), var->type);
    ctype->fields.insertAtTail(new DefExpr(field));
    i++;
  }
  // BTW 'mod' may differ from fn->defPoint->getModule()
  // e.g. due to iterator inlining.
  mod->block->insertAtHead(new DefExpr(new_c));

  baData.ctype = ctype;
}


//########################################################################
//# Begin cruft
//#
//# The searches and predicates below, up to the matching "End cruft" label are
//# here as compensation for the lack of direct representation in the AST of
//# cobegin and coforall blocks.
//# The implementation of these parallel constructs is rendered very early in
//# translation (in build???() actions in the parser), so they have already
//# been flattened somewhat immediately after parsing.  It would be desirable
//# to use a more high-level representation for these parallel constructs early
//# in translation, and even up to this point.  That would allow the
//# taskMayOutliveTaskArg() predicate to be computed very cheaply, rather than
//# using these somewhat involved tree searches.
//#


// Given a (cobegin or coforall) task function call, find the correponding call
// to _upEndCount().  We assume that the _upEndCount() call is at the same
// level as the task function call and precedes it in the tree.
// Or it could be inside a sibling 'local' block.
// TODO: This general utility can be moved to expr.cpp.
static CallExpr*
containsSiblingCall(const char* name, Expr* aExp) {
  if (CallExpr* call = toCallExpr(aExp)) {
    if (call->isNamed(name))
      return call;
  } else if (BlockStmt* block = toBlockStmt(aExp)) {
    if (CallExpr* blockInfo = block->blockInfoGet())
      if (blockInfo->isPrimitive(PRIM_BLOCK_LOCAL))
        for (Expr* nExp = block->body.head; nExp; nExp = nExp->next)
          if (CallExpr* foundit = containsSiblingCall(name, nExp))
            return foundit;
  }
  return NULL;
}

static CallExpr*
findSiblingCallPreceding(const char* name, CallExpr* taskFnCall)
{
  Expr* expr = taskFnCall->prev;
  while ((expr = expr->prev))
    if (CallExpr* foundit = containsSiblingCall(name, expr))
      return foundit;

  // Returns NULL if no such call was found.
  return NULL;
}


static BlockStmt*
findTaskScope(CallExpr* taskFnCall)
{
  CallExpr* upEndCountCall = findSiblingCallPreceding("_upEndCount", taskFnCall);
  if (upEndCountCall == NULL)
    INT_FATAL(taskFnCall, "Could not find an _upEndCount call for this task function call");

  // This is the task counter for this parallel construct
  Symbol* count = toSymExpr(upEndCountCall->get(1))->var;

  // We assume that the task count is declared just inside the block
  // representing the parallel construct.
  BlockStmt* taskScope = toBlockStmt(count->defPoint->parentExpr);

  return taskScope;
}


//////////////////////////////////////////////////////////////////////////////
// Returns true if the task function fn may outlive the given task arg (passed
// to it through fcall); false otherwise.
//
// Inside a cobegin or coforall block, execution of the task will not outlive
// the _waitEndCount() call at the end of the block representing the
// corresponding parallel construct.  So, we proceed by finding the block
// containing the declaration of arg and the block containing the task call's
// corresponding _waitEndCount() call.  If the latter block properly contains
// the former, then we return true.
// Viewed another way: Variables with the same scope as the counter used in the
// _waitEndCount() call are guaranteed to outlast all tasks called by the
// cobegin or coforall.
//
static bool
taskMayOutliveTaskArg(Expr* arg, CallExpr* taskFnCall)
{
  // Get the task function.
  FnSymbol* fn = taskFnCall->isResolved();

  // "begin" functions are asynchronous -- no telling when they will terminate
  // relative to their calling context.  Therefore, a copy is always required.
  if (fn->hasFlag(FLAG_BEGIN))
    return true;

  // Ditto for non-blocking "on" functions.
  if (fn->hasFlag(FLAG_NON_BLOCKING))
    return true;

  // For cobegin or coforall functions, we are a bit more picky.
  // We only have to copy the arg if it may be deleted before the corresponding
  // parallel construct is exited.
  if (fn->hasFlag(FLAG_COBEGIN_OR_COFORALL))
  {
    DefExpr* argDef = toSymExpr(arg)->var->defPoint;
    Expr* argScope = toBlockStmt(argDef->parentExpr);
    BlockStmt* taskScope = findTaskScope(taskFnCall);

    if (argScope)
      // Ignore cases where the argument scope is not a containing block.
      if (taskScope->contains(argScope))
        return true;
  }

  return false;
}

//#
//# End cruft
//#
//########################################################################


/// Optionally autoCopies an argument being inserted into an argument bundle.
///
/// This routine optionally inserts an autoCopy ahead of each invocation of a
/// task function where it is needed.  These cases currently include:
///  - All record arguments to a begin or nonblock "on" function; and
///  - Record arguments to a cobegin or coforall task function only if the
///    argument's scope is inside the body of the coforall or cobegin.
///    (See Note #1.)
/// If such an autoCopy call is inserted, a matching autoDestroy call is placed
/// at the end of the tasking routine before the call to _downEndCount.  Since a
/// tasking function may be called from several call sites, the task function is
/// modified only when processing the first invocation.
/// The insertion of autoCopy calls is required for internally reference-counted
/// types, and also for all user-defined record types (passed by value).  For
/// internally reference-counted types, the autoCopy call increases the
/// reference count, so the internal (reference-counted) data is not reclaimed
/// before the task function exits.  For user-defined record types, the autoCopy
/// call provides a hook so the record author can ensure that the task function
/// owns its own copy of the record (including, but not limited to,
/// reference-counting it).
/// \param firstCall Should be set to \p true for the first invocation of a
/// given task function and \p false thereafter.
/// \ret Returns the result of calling autoCopy on the given arg, if necessary;
/// otherwise, just returns 
/// TODO: The autocopy/autodestroy pairs are necessary on coforalls, but
/// probably not cobegins.  We need to split that flag to handle the two cases
/// separately.
/// TODO: This routine is only necessary because the parallel pass is run after
/// insertAutoCopyAutoDestroy().  Try moving that pass after parallel and
/// removing this code.
static Symbol* insertAutoCopyDestroyForTaskArg
  (Expr* arg, ///< The actual argument being passed.
   CallExpr* fcall, ///< The call that invokes the task function.
   bool firstCall)
{
  SymExpr* s = toSymExpr(arg);
  Symbol* var = s->var;

  // Call autoCopy/autoDestroy on task arguments that potentially require deep
  // copy semantics.
  if (taskMayOutliveTaskArg(arg, fcall))
  {
    Type* baseType = arg->getValType();
    FnSymbol* autoCopyFn = getAutoCopy(baseType);
    FnSymbol* autoDestroyFn = getAutoDestroy(baseType);

    if (isRefCountedType(baseType))
    {
      // TODO: Can we consolidate these two clauses?
      // Does arg->typeInfo() != baseType mean that arg is passed by ref?
      if (arg->typeInfo() != baseType)
      {
        // For internally reference-counted types, this punches through
        // references to bump the reference count.
        VarSymbol* derefTmp = newTemp("derefTmp", baseType);
        fcall->insertBefore(new DefExpr(derefTmp));
        fcall->insertBefore(new CallExpr(PRIM_MOVE, derefTmp,
                                         new CallExpr(PRIM_DEREF, var)));
        // The result of the autoCopy call is dropped on the floor.
        // It is only called to increment the ref count.
        CallExpr* autoCopyCall = new CallExpr(autoCopyFn, derefTmp);
        fcall->insertBefore(autoCopyCall);
        insertReferenceTemps(autoCopyCall);
        // But the original var is passed through to the field assignment.
      }
      else
      {
        VarSymbol* valTmp = newTemp(baseType);
        valTmp->addFlag(FLAG_NECESSARY_AUTO_COPY);
        fcall->insertBefore(new DefExpr(valTmp));
        CallExpr* autoCopyCall = new CallExpr(autoCopyFn, var);
        fcall->insertBefore(new CallExpr(PRIM_MOVE, valTmp, autoCopyCall));
        insertReferenceTemps(autoCopyCall);
        // If the arg is not passed by reference, the result of the autoCopy is
        // passed to the field assignment.
        var = valTmp;
      }

      if (firstCall)
      {
        // The task function may be called from several call sites, so insert
        // the autodestroy call only once (when processing the first fcall).
        FnSymbol* fn = fcall->isResolved();
        Symbol* formal = actual_to_formal(arg);
        if (arg->typeInfo() != baseType)
        {
          VarSymbol* derefTmp = newTemp("derefTmp", baseType);
          fn->insertBeforeDownEndCount(new DefExpr(derefTmp));
          fn->insertBeforeDownEndCount(
            new CallExpr(PRIM_MOVE, derefTmp, new CallExpr(PRIM_DEREF,  formal)));
          formal = derefTmp;
        }
        CallExpr* autoDestroyCall = new CallExpr(autoDestroyFn, formal);
        fn->insertBeforeDownEndCount(autoDestroyCall);
        insertReferenceTemps(autoDestroyCall);
      }
    }
    else if (isRecord(baseType))
    {
      // Do this only if the record is passed by value.
      if (arg->typeInfo() == baseType)
      {
        // TODO: Find out why _RuntimeTypeInfo records do not have autoCopy
        // functions, so we can get rid of this special test.
        if (autoCopyFn == NULL) return var;

        // Insert a call to the autoCopy function ahead of the call.
        VarSymbol* valTmp = newTemp(baseType);
        fcall->insertBefore(new DefExpr(valTmp));
        CallExpr* autoCopyCall = new CallExpr(autoCopyFn, var);
        fcall->insertBefore(new CallExpr(PRIM_MOVE, valTmp, autoCopyCall));
        insertReferenceTemps(autoCopyCall);
        var = valTmp;

        if (firstCall)
        {
          // Insert a call to the autoDestroy function ahead of the return (or
          // _downEndCount() call, if present).
          // (But only once per function for each affected argument.)
          FnSymbol* fn = fcall->isResolved();
          Symbol* formal = actual_to_formal(arg);
          CallExpr* autoDestroyCall = new CallExpr(autoDestroyFn,formal);
          fn->insertBeforeDownEndCount(autoDestroyCall);
          insertReferenceTemps(autoDestroyCall);
        }
      }
    }
  }
  return var;
}


static void
bundleArgs(CallExpr* fcall, BundleArgsFnData &baData) {
  SET_LINENO(fcall);
  ModuleSymbol* mod = fcall->getModule();
  FnSymbol* fn = fcall->isResolved();

  const bool firstCall = baData.firstCall;
  if (firstCall)
    create_arg_bundle_class(fn, fcall, mod, baData);
  AggregateType* ctype = baData.ctype;

  // create the class variable instance and allocate space for it
  VarSymbol *tempc = newTemp(astr("_args_for", fn->name), ctype);
  fcall->insertBefore( new DefExpr( tempc));
  insertChplHereAlloc(fcall, false /*insertAfter*/, tempc,
                      ctype, newMemDesc("bundled args"));

  // set the references in the class instance
  int i = 1;
  for_actuals(arg, fcall) 
  {
    // Insert autoCopy/autoDestroy as needed for "begin" or "nonblocking on"
    // calls.
    Symbol  *var = insertAutoCopyDestroyForTaskArg(arg, fcall, firstCall);

    // Copy the argument into the corresponding slot in the argument bundle.
    CallExpr *setc = new CallExpr(PRIM_SET_MEMBER,
                                  tempc,
                                  ctype->getField(i),
                                  var);
    fcall->insertBefore(setc);
    i++;
  }



  // Put the bundle into a void* argument
  VarSymbol *allocated_args = newTemp(astr("_args_vfor", fn->name), dtCVoidPtr);
  fcall->insertBefore(new DefExpr(allocated_args));
<<<<<<< HEAD
  fcall->insertBefore(new CallExpr(PRIM_MOVE, allocated_args, tempc));
=======
  fcall->insertBefore(new CallExpr(PRIM_MOVE, allocated_args,
                               new CallExpr(PRIM_CAST_TO_VOID_STAR, tempc)));
>>>>>>> cfad7270

  // Put the size of the bundle into the next argument
  VarSymbol *tmpsz = newTemp(astr("_args_size", fn->name),
                             dtInt[INT_SIZE_DEFAULT]);
  fcall->insertBefore(new DefExpr(tmpsz));
  fcall->insertBefore(new CallExpr(PRIM_MOVE, tmpsz,
                                   new CallExpr(PRIM_SIZEOF, ctype->symbol)));

  // Find the _EndCount argument so we can pass that explicitly as the
  // first argument to a task launch function.
  Symbol* endCount = NULL;
  VarSymbol *taskList = NULL;
  VarSymbol *taskListNode = NULL;

  if (!fn->hasFlag(FLAG_ON)) {
    for_actuals(arg, fcall) {
      bool strcmp_found = false;
      bool type_found = false;

      Type* baseType = arg->getValType();
      if (baseType->symbol->hasFlag(FLAG_END_COUNT)) {
        type_found = true;
      }

      // This strcmp code was moved from expr.cpp codegen,
      // but there has got to be a better way to do this! 
      if (strstr(baseType->symbol->name, "_EndCount") != NULL) {
        strcmp_found = true;
      }

      // If this assert never fires, we can remove the strcmp version.
      INT_ASSERT(type_found == strcmp_found);

      if( type_found || strcmp_found ) {
        SymExpr* symexp = toSymExpr(arg);
        endCount = symexp->var;

        // Turns out there can be more than one such field. See e.g.
        //   spectests:Task_Parallelism_and_Synchronization/singleVar.chpl
        // INT_ASSERT(endCountField == 0);
        // We have historically picked the first such field.
        break;
      }
    }

    INT_ASSERT(endCount);

    // Now get the taskList field out of the end count.

    taskList = newTemp(astr("_taskList", fn->name), dtTaskList->refType);

    // If the end count is a reference, dereference it.
    // EndCount is a class.
    if (endCount->type->symbol->hasFlag(FLAG_REF)) {
      VarSymbol *endCountDeref = newTemp(astr("_end_count_deref", fn->name),
                                         endCount->getValType());
      fcall->insertBefore(new DefExpr(endCountDeref));
      fcall->insertBefore(new CallExpr(PRIM_MOVE, endCountDeref,
                                         new CallExpr(PRIM_DEREF, endCount)));
      endCount = endCountDeref;
    }

    fcall->insertBefore(new DefExpr(taskList));
    fcall->insertBefore(new CallExpr(PRIM_MOVE, taskList,
                                     new CallExpr(PRIM_GET_MEMBER,
                                                  endCount,
                                                  endCount->typeInfo()->getField("taskList"))));


    // Now get the node ID field for the end count,
    // which is where the task list is stored.
    taskListNode = newTemp(astr("_taskListNode", fn->name), dtInt[INT_SIZE_DEFAULT]);
    fcall->insertBefore(new DefExpr(taskListNode));
    fcall->insertBefore(new CallExpr(PRIM_MOVE, taskListNode,
                                     new CallExpr(PRIM_WIDE_GET_NODE,
                                                  endCount)));
  }

  // create wrapper-function that uses the class instance
  create_block_fn_wrapper(fn, fcall, baData);
  call_block_fn_wrapper(fn, fcall, allocated_args, tmpsz, tempc, baData.wrap_fn, taskList, taskListNode);
  baData.firstCall = false;
}


static void create_block_fn_wrapper(FnSymbol* fn, CallExpr* fcall, BundleArgsFnData &baData)
{
  ModuleSymbol* mod = fcall->getModule();
  INT_ASSERT(fn == fcall->isResolved());

  INT_ASSERT(baData.firstCall == !baData.wrap_fn);
  if (!baData.firstCall) return;

  AggregateType* ctype = baData.ctype;
  FnSymbol *wrap_fn = new FnSymbol( astr("wrap", fn->name));

  // Add a special flag to the wrapper-function as appropriate.
  // These control aspects of code generation.
  if (fn->hasFlag(FLAG_ON))                     wrap_fn->addFlag(FLAG_ON_BLOCK);
  if (fn->hasFlag(FLAG_NON_BLOCKING))           wrap_fn->addFlag(FLAG_NON_BLOCKING);
  if (fn->hasFlag(FLAG_COBEGIN_OR_COFORALL))    wrap_fn->addFlag(FLAG_COBEGIN_OR_COFORALL_BLOCK);
  if (fn->hasFlag(FLAG_BEGIN))                  wrap_fn->addFlag(FLAG_BEGIN_BLOCK);

  if (fn->hasFlag(FLAG_ON)) {
    // The wrapper function for 'on' block has an additional argument, which
    // passes the new wide locale pointer to the fork function.
    // This argument is stripped from the wrapper function during code generation.
    // As far as the compiler knows, the call looks like:
    //  wrapon_fn(new_locale, wrapped_args)
    // and the wrapon_fn has a matching signature.  But at codegen time, this is
    // translated to:
    //  fork(new_locale.locale.node, wrapon_fn, wrapped_args)
    // The fork function effective generates the call
    //  wrapon_fn(wrapped_args)
    // (without the locale arg).

    // The locale arg is originally attached to the on_fn, but we copy it 
    // into the wrapper here, and then later on remove it completely.
    // The on_fn does not need this extra argument, and can find out its locale
    // by reading the task-private "here" pointer.
    ArgSymbol *localeArg = fn->getFormal(1)->copy();
    // The above copy() used to be a remove(), based on the assumption that there was
    // exactly one wrapper for each on.  Now, the on_fn is outlined early and has
    // several callers, therefore severall wrapon_fns are generated.
    // So, we leave the extra locale arg in place here and remove it later 
    // (see the last if (fn->hasFlag(FLAG_ON)) clause in passArgsToNestedFns()).
    localeArg->addFlag(FLAG_NO_CODEGEN);
    wrap_fn->insertFormalAtTail(localeArg);
  } else {
    // create a task list argument.
    ArgSymbol *taskListArg = new ArgSymbol( INTENT_IN, "dummy_taskList", 
                                            dtTaskList->refType );
    taskListArg->addFlag(FLAG_NO_CODEGEN);
    wrap_fn->insertFormalAtTail(taskListArg);
    ArgSymbol *taskListNode = new ArgSymbol( INTENT_IN, "dummy_taskListNode", 
                                             dtInt[INT_SIZE_DEFAULT]);
    taskListNode->addFlag(FLAG_NO_CODEGEN);
    wrap_fn->insertFormalAtTail(taskListNode);
  }

  ArgSymbol *allocated_args = new ArgSymbol( INTENT_IN, "buf", dtCVoidPtr);
  wrap_fn->insertFormalAtTail(allocated_args);
  allocated_args->addFlag(FLAG_NO_CODEGEN);
  ArgSymbol *allocated_sz = new ArgSymbol( INTENT_IN, "buf_size",  dtInt[INT_SIZE_DEFAULT]);
  allocated_sz->addFlag(FLAG_NO_CODEGEN);
  wrap_fn->insertFormalAtTail(allocated_sz);
  ArgSymbol *wrap_c = new ArgSymbol( INTENT_IN, "dummy_c", ctype);
  //wrap_c->addFlag(FLAG_NO_CODEGEN);
  wrap_fn->insertFormalAtTail(wrap_c);

  mod->block->insertAtTail(new DefExpr(wrap_fn));

  // Create a call to the original function
  CallExpr *call_orig = new CallExpr(fn);
  bool first = true;
  for_fields(field, ctype)
  {
    // insert args
    VarSymbol* tmp = newTemp(field->name, field->type);
    wrap_fn->insertAtTail(new DefExpr(tmp));
    wrap_fn->insertAtTail(
        new CallExpr(PRIM_MOVE, tmp,
        new CallExpr(PRIM_GET_MEMBER_VALUE, wrap_c, field)));

    // Special case: 
    // If this is an on block, remember the first field,
    // but don't add to the list of actuals passed to the original on_fn.
    // It contains the locale on which the new task is launched.
    if (first && fn->hasFlag(FLAG_ON))
      /* no-op */;
    else
      call_orig->insertAtTail(tmp);

    first = false;
  }

  wrap_fn->retType = dtVoid;
  wrap_fn->insertAtTail(call_orig);     // add new call

  if (fn->hasFlag(FLAG_ON))
    ; // the caller will free the actual
  else
    wrap_fn->insertAtTail(callChplHereFree(wrap_c));

  wrap_fn->insertAtTail(new CallExpr(PRIM_RETURN, gVoid));

  // 'fn' has already been flattened and hoisted to the top level.
  // We leave 'fn' in the module where it was placed originally,
  // whereas 'wrap_fn' is in fcall's module.
  // These two modules may be different, e.g. due to iterator inlining.
  INT_ASSERT(isGlobal(fn));

  baData.wrap_fn = wrap_fn;
}

static void call_block_fn_wrapper(FnSymbol* fn, CallExpr* fcall, VarSymbol* args_buf, VarSymbol* args_buf_len, VarSymbol* tempc, FnSymbol *wrap_fn, Symbol* taskList, Symbol* taskListNode)
{
  // The wrapper function is called with the bundled argument list.
  if (fn->hasFlag(FLAG_ON)) {
    // For an on block, the first argument is also passed directly
    // to the wrapper function.
    // The forking function uses this to fork a task on the target locale.
    fcall->insertBefore(new CallExpr(wrap_fn, fcall->get(1)->remove(), args_buf, args_buf_len, tempc));
  } else {
    // For non-on blocks, the task list is passed directly to the function
    // (so that codegen can find it).
    // We need the taskList.
    INT_ASSERT(taskList);
    fcall->insertBefore(new CallExpr(wrap_fn, new SymExpr(taskList), new SymExpr(taskListNode), args_buf, args_buf_len, tempc));
  }

  if (fn->hasFlag(FLAG_ON))
    fcall->insertAfter(callChplHereFree(tempc));
  else
    ; // wrap_fn will free the formal

  fcall->remove();                     // rm orig. call
}


static void
insertEndCount(FnSymbol* fn,
               Type* endCountType,
               Vec<FnSymbol*>& queue,
               Map<FnSymbol*,Symbol*>& endCountMap) {
  if (fn == chpl_gen_main) {
    VarSymbol* var = newTemp("_endCount", endCountType);
    fn->insertAtHead(new DefExpr(var));
    endCountMap.put(fn, var);
    queue.add(fn);
  } else {
    ArgSymbol* arg = new ArgSymbol(INTENT_CONST_REF, "_endCount", endCountType);
    fn->insertFormalAtTail(arg);
    VarSymbol* var = newTemp("_endCount", endCountType);
    fn->insertAtHead(new CallExpr(PRIM_MOVE, var, arg));
    fn->insertAtHead(new DefExpr(var));
    endCountMap.put(fn, var);
    queue.add(fn);
  }
}


static void
replicateGlobalRecordWrappedVars(DefExpr *def) {
  ModuleSymbol* mod = toModuleSymbol(def->parentSymbol);
  Expr* found_stmt = NULL;
  Expr* useFirst = NULL;
  Symbol *currDefSym = def->sym;
  bool found = false;
  // Try to find the first definition of this variable in the
  //   module initialization function
  std::vector<Expr*> stmts;
  collect_stmts(mod->initFn->body, stmts);
  for_vector(Expr, stmt, stmts)
  {
    // Ignore all but CallExprs.
    if (! isCallExpr(stmt))
      continue;

    std::vector<SymExpr*> symExprs;
    collectSymExprs(stmt, symExprs);
    for_vector(SymExpr, se, symExprs) {
      if (se->var == currDefSym) {
        INT_ASSERT(se->parentExpr);
        int result = isDefAndOrUse(se);
        if (result & 1) {
          // first use/def of the variable is a def (normal case)
          INT_ASSERT(useFirst==NULL);
          found_stmt = stmt;
          found = true;
          break;
        } else if (result & 2) {
          if (useFirst == NULL) {
            // This statement captures a reference to the variable
            // to pass it to the function that builds the initializing
            // expression
            CallExpr *parent = toCallExpr(se->parentExpr);
            INT_ASSERT(parent);
            INT_ASSERT(parent->isPrimitive(PRIM_ADDR_OF));
            INT_ASSERT(isCallExpr(parent->parentExpr));
            // Now start looking for the first use of the captured
            // reference
            currDefSym = toSymExpr(toCallExpr(parent->parentExpr)->get(1))->var;
            INT_ASSERT(currDefSym);
            // This is used to flag that we have found the first use
            // of the variable
            useFirst = stmt;
          } else {
            // This statement builds the initializing expression, so
            // we can insert the broadcast after this statement

            // These checks may need to change if we change the way
            // we handle domain literals, forall expressions, and/or
            // depending on how we add array literals to the language
            INT_ASSERT(toCallExpr(stmt));
            INT_ASSERT(toCallExpr(stmt)->primitive==NULL);
            found_stmt = stmt;
            found = true;
            break;
          }
        }
      }
    }
    if (found)
      break;
  }

  if (found)
    found_stmt->insertAfter(new CallExpr(PRIM_PRIVATE_BROADCAST, def->sym));
  else
    mod->initFn->insertBeforeReturn(new CallExpr
                                    (PRIM_PRIVATE_BROADCAST, def->sym));
}


static AggregateType*
buildHeapType(Type* type) {
  static Map<Type*,AggregateType*> heapTypeMap;
  if (heapTypeMap.get(type))
    return heapTypeMap.get(type);

  SET_LINENO(type->symbol);
  AggregateType* heap = new AggregateType(AGGREGATE_CLASS);
  TypeSymbol* ts = new TypeSymbol(astr("heap_", type->symbol->cname), heap);
  ts->addFlag(FLAG_NO_OBJECT);
  ts->addFlag(FLAG_HEAP);
  theProgram->block->insertAtTail(new DefExpr(ts));
  heap->fields.insertAtTail(new DefExpr(new VarSymbol("value", type)));
  heapTypeMap.put(type, heap);
  return heap;
}


static void
freeHeapAllocatedVars(Vec<Symbol*> heapAllocatedVars) {
  Vec<FnSymbol*> fnsContainingTaskll;

  // start with functions created by begin statements
  forv_Vec(FnSymbol, fn, gFnSymbols) {
    if (fn->hasFlag(FLAG_BEGIN))
      fnsContainingTaskll.add(fn);
  }
  // add any functions that call the functions added so far
  forv_Vec(FnSymbol, fn, fnsContainingTaskll) {
    forv_Vec(CallExpr, call, *fn->calledBy) {
      if (call->parentSymbol) {
        FnSymbol* caller = toFnSymbol(call->parentSymbol);
        INT_ASSERT(caller);
        fnsContainingTaskll.add_exclusive(caller);
      }
    }
  }

  Vec<Symbol*> symSet;
  std::vector<BaseAST*> asts;
  Vec<SymExpr*> symExprs;
  collect_asts(rootModule, asts);
  for_vector(BaseAST, ast, asts) {
    if (DefExpr* def = toDefExpr(ast)) {
      if (def->parentSymbol) {
        if (isLcnSymbol(def->sym)) {
          symSet.set_add(def->sym);
        }
      }
    } else if (SymExpr* se = toSymExpr(ast)) {
      symExprs.add(se);
    }
  }
  Map<Symbol*,Vec<SymExpr*>*> defMap;
  Map<Symbol*,Vec<SymExpr*>*> useMap;
  buildDefUseMaps(symSet, symExprs, defMap, useMap);

  forv_Vec(Symbol, var, heapAllocatedVars) {
    // find out if a variable that was put on the heap could be passed in as an
    // argument to a function created by a begin statement; if not, free the
    // heap memory just allocated at the end of the block
    Vec<SymExpr*>* defs = defMap.get(var);
    if (defs == NULL) {
      INT_FATAL(var, "Symbol is never defined.");
    }
    if (defs->n == 1) {
      bool freeVar = true;
      Vec<Symbol*> varsToTrack;
      varsToTrack.add(var);
      forv_Vec(Symbol, v, varsToTrack) {
        if (useMap.get(v)) {
          forv_Vec(SymExpr, se, *useMap.get(v)) {
            if (CallExpr* call = toCallExpr(se->parentExpr)) {
              if (call->isPrimitive(PRIM_ADDR_OF) ||
                  call->isPrimitive(PRIM_GET_MEMBER) ||
                  call->isPrimitive(PRIM_GET_MEMBER_VALUE) ||
                  call->isPrimitive(PRIM_GET_SVEC_MEMBER) ||
                  call->isPrimitive(PRIM_WIDE_GET_LOCALE) ||
                  call->isPrimitive(PRIM_WIDE_GET_NODE))
                // Treat the use of these primitives as a use of their arguments.
                call = toCallExpr(call->parentExpr);
              if (call->isPrimitive(PRIM_MOVE) || call->isPrimitive(PRIM_ASSIGN))
                varsToTrack.add(toSymExpr(call->get(1))->var);
              else if (fnsContainingTaskll.in(call->isResolved())) {
                freeVar = false;
                break;
              }
            }
          }
          if (!freeVar) break;
        }
      }
      if (freeVar) {
        CallExpr* move = toCallExpr(defs->v[0]->parentExpr);
        INT_ASSERT(move && move->isPrimitive(PRIM_MOVE));
        Expr* innermostBlock = NULL;
        // find the innermost block that contains all uses of var
        INT_ASSERT(useMap.get(var));
        forv_Vec(SymExpr, se, *useMap.get(var)) {
          bool useInInnermostBlock = false;
          BlockStmt* curInnermostBlock = toBlockStmt(se->parentExpr);
          INT_ASSERT(!curInnermostBlock); // assumed to be NULL at this point
          for (Expr* block = se->parentExpr->parentExpr;
               block && !useInInnermostBlock;
               block = block->parentExpr) {
            if (!curInnermostBlock)
              curInnermostBlock = toBlockStmt(block);
            if (!innermostBlock) {
              innermostBlock = toBlockStmt(block);
              if (innermostBlock)
                useInInnermostBlock = true;
            } else if (block == innermostBlock)
              useInInnermostBlock = true;
          }
          if (!useInInnermostBlock) {
            // the current use is not contained within innermostBlock,
            // so find out if the innermost block that contains the current use
            // also contains innermostBlock
            Expr* block = innermostBlock;
            while (block && block != curInnermostBlock)
              block = block->parentExpr;
            if (block)
              innermostBlock = curInnermostBlock;
            else {
              // the innermost block that contains the current use is disjoint
              // from the innermost block that contains previously encountered use(s)
              INT_ASSERT(innermostBlock && !block);
              while ((innermostBlock = innermostBlock->parentExpr)) {
                for (block = curInnermostBlock->parentExpr; block && block != innermostBlock;
                     block = block->parentExpr)
                  /* do nothing */;
                if (block) break;
              }
              if (!innermostBlock)
                INT_FATAL(move, "cannot find a block that contains all uses of var\n");
            }
          }
        }
        FnSymbol* fn = toFnSymbol(move->parentSymbol);
        SET_LINENO(var);
        if (fn && innermostBlock == fn->body)
          // The block is a function body.
          fn->insertBeforeReturnAfterLabel(callChplHereFree(move->get(1)->copy()));
        else {
          // The block is some other kind of block.
          if (CForLoop* cfl = toCForLoop(innermostBlock))
          {
            // The logical end of the loop block is as at the end of the
            // increment clause.  It is assumed here, that if the innerMost
            // block contained the entire for loop, then that block would not
            // be the CForLoop block itself.  If a block contains nothing but a
            // CForLoop and then the block structure is smashed flat, we lose
            // the ability to distinguish these two cases.
            BlockStmt* incr = cfl->incrBlockGet();
            incr->insertAtTailBeforeFlow(callChplHereFree(move->get(1)->copy()));
          }
          // Other cases may need to be added here.
          else
          {
            // A "normal" block.
            BlockStmt* block = toBlockStmt(innermostBlock);
            INT_ASSERT(block);
            block->insertAtTailBeforeFlow(callChplHereFree(move->get(1)->copy()));
          }
        }
      }
      else
      {
        // Free the variable at the end of the task function.
      }
    }
    // else ... 
    // TODO: After the new constructor story is implemented, every declaration
    // should have exactly one definition associated with it, so the
    // (defs-> == 1) test above can be replaced by an assertion.
  }
}

// Returns false if 
//  fLocal == true
// or
//  CHPL_COMM == "ugni"
// of
//  CHPL_COMM == "gasnet" && CHPL_GASNET_SEGMENT == "everything";
// true otherwise.
static bool
needHeapVars() {
  if (fLocal) return false;

  if (!strcmp(CHPL_COMM, "ugni") ||
      (!strcmp(CHPL_COMM, "gasnet") &&
       !strcmp(CHPL_GASNET_SEGMENT, "everything")))
    return false;

  return true;
}

//
// In the following, through makeHeapAllocations():
//   refSet, refVec - symbols whose referencees need to be heap-allocated
//   varSet, varVec - symbols that themselves need to be heap-allocated
//

// Traverses all 'on' task functions flagged as nonblocking or
// as needing heap allocation (for its formals), as determined
// by the comm layer and/or --local setting..
// Traverses all ref formals of these functions and adds them to the refSet and
// refVec.
static void findBlockRefActuals(Vec<Symbol*>& refSet, Vec<Symbol*>& refVec)
{
  forv_Vec(FnSymbol, fn, gFnSymbols) {
    if (fn->hasFlag(FLAG_ON) &&
        (needHeapVars() || fn->hasFlag(FLAG_NON_BLOCKING))) {
      for_formals(formal, fn) {
        if (formal->type->symbol->hasFlag(FLAG_REF)) {
          refSet.set_add(formal);
          refVec.add(formal);
        }
      }
    }
  }
}


// Traverses all DefExprs.
//  If the symbol is a coforall index expression,
//   If it is of reference type,
//    Add it to refSet and refVec.
//   Otherwise, if it is not of primitive type or other undesired cases,
//    Add it to varSet and varVec.
//  Otherwise, select module-level vars that are not private or extern.
//   If the var is const and has value semantics except record-wrapped types,
//    Insert a prim_private_broadcast call after the def.
//   Otherwise, if it is a record-wrapped type, replicate it.
//   Otherwise,
//    Add it to varSet and varVec, so it will be put on the heap.
static void findHeapVarsAndRefs(Map<Symbol*,Vec<SymExpr*>*>& defMap,
                                Vec<Symbol*>& refSet, Vec<Symbol*>& refVec,
                                Vec<Symbol*>& varSet, Vec<Symbol*>& varVec)
{
  forv_Vec(DefExpr, def, gDefExprs) {
    SET_LINENO(def);
    if (def->sym->hasFlag(FLAG_COFORALL_INDEX_VAR)) {
      if (def->sym->type->symbol->hasFlag(FLAG_REF)) {
        refSet.set_add(def->sym);
        refVec.add(def->sym);
      } else if (!isPrimitiveType(def->sym->type) ||
                 toFnSymbol(def->parentSymbol)->retTag==RET_REF) {
        varSet.set_add(def->sym);
        varVec.add(def->sym);
      }
    } else if (!fLocal &&
               isModuleSymbol(def->parentSymbol) &&
               def->parentSymbol != rootModule &&
               isVarSymbol(def->sym) &&
               !def->sym->hasFlag(FLAG_LOCALE_PRIVATE) &&
               !def->sym->hasFlag(FLAG_EXTERN)) {
      if (def->sym->hasFlag(FLAG_CONST) &&
          (is_bool_type(def->sym->type) ||
           is_enum_type(def->sym->type) ||
           is_int_type(def->sym->type) ||
           is_uint_type(def->sym->type) ||
           is_real_type(def->sym->type) ||
           is_imag_type(def->sym->type) ||
           is_complex_type(def->sym->type) ||
           (isRecord(def->sym->type) &&
            !isRecordWrappedType(def->sym->type) &&
            // sync/single are currently classes, so this shouldn't matter
            !isSyncType(def->sym->type) &&
            // Dont try to broadcast string literals, they'll get fixed in
            // another manner
            (def->sym->type != dtString)))) {
        // replicate global const of primitive type
        INT_ASSERT(defMap.get(def->sym) && defMap.get(def->sym)->n == 1);
        for_defs(se, defMap, def->sym) {
          se->getStmtExpr()->insertAfter(new CallExpr(PRIM_PRIVATE_BROADCAST, def->sym));
        }
      } else if (isRecordWrappedType(def->sym->type)) {
        // replicate address of global arrays, domains, and distributions
        replicateGlobalRecordWrappedVars(def);
      } else {
        // put other global constants and all global variables on the heap
        varSet.set_add(def->sym);
        varVec.add(def->sym);
      }
    }
  }
}


static void
makeHeapAllocations() {
  Vec<Symbol*> refSet;
  Vec<Symbol*> refVec;
  Vec<Symbol*> varSet;
  Vec<Symbol*> varVec;

  Map<Symbol*,Vec<SymExpr*>*> defMap;
  Map<Symbol*,Vec<SymExpr*>*> useMap;
  buildDefUseMaps(defMap, useMap);

  findBlockRefActuals(refSet, refVec);
  findHeapVarsAndRefs(defMap, refSet, refVec, varSet, varVec);

  forv_Vec(Symbol, ref, refVec) {
    if (ArgSymbol* arg = toArgSymbol(ref)) {
      FnSymbol* fn = toFnSymbol(arg->defPoint->parentSymbol);
      forv_Vec(CallExpr, call, *fn->calledBy) {
        if (! call->parentSymbol)
          continue;

        SymExpr* se = NULL;
        for_formals_actuals(formal, actual, call) {
          if (formal == arg)
            se = toSymExpr(actual);
        }
        INT_ASSERT(se);
        // Previous passes mean that we should always get a formal SymExpr
        // to match the ArgSymbol.  And that formal should have the
        // ref flag, since we obtained it through the refVec.
        INT_ASSERT(se->var->type->symbol->hasFlag(FLAG_REF));
        if (!refSet.set_in(se->var)) {
          refSet.set_add(se->var);
          refVec.add(se->var);
        }
      }
    } else if (VarSymbol* var = toVarSymbol(ref)) {
      //      INT_ASSERT(defMap.get(var)->n == 1);
      for_defs(def, defMap, var) {
        INT_ASSERT(def);
        if (CallExpr* call = toCallExpr(def->parentExpr)) {
          if (call->isPrimitive(PRIM_MOVE)) {
            if (CallExpr* rhs = toCallExpr(call->get(2))) {
              if (rhs->isPrimitive(PRIM_ADDR_OF)) {
                SymExpr* se = toSymExpr(rhs->get(1));
                INT_ASSERT(se);
                if (!varSet.set_in(se->var)) {
                  varSet.set_add(se->var);
                  varVec.add(se->var);
                }
              } else if (rhs->isPrimitive(PRIM_GET_MEMBER) ||
                         rhs->isPrimitive(PRIM_GET_MEMBER_VALUE) ||
                         rhs->isPrimitive(PRIM_GET_SVEC_MEMBER) ||
                         rhs->isPrimitive(PRIM_GET_SVEC_MEMBER_VALUE)) {
                SymExpr* se = toSymExpr(rhs->get(1));
                INT_ASSERT(se);
                if (se->var->type->symbol->hasFlag(FLAG_REF)) {
                  if (!refSet.set_in(se->var)) {
                    refSet.set_add(se->var);
                    refVec.add(se->var);
                  }
                } else if (!varSet.set_in(se->var)) {
                  varSet.set_add(se->var);
                  varVec.add(se->var);
                }
              }
              //
              // Otherwise assume reference is to something that is
              // already on the heap!  This is concerning...  SJD:
              // Build a future that returns a reference in an
              // iterator to something that is not on the heap
              // (including not in an array).
              //
              // The alternative to making this assumption is to
              // follow the returned reference (assuming this is a
              // function call) through the function and make sure
              // that whatever it returns is on the heap.  Then if we
              // eventually see a GET_ARRAY primitive, we know it is
              // already on the heap.
              //
              // To debug this case, add an else INT_FATAL here.
              //
            } else if (SymExpr* rhs = toSymExpr(call->get(2))) {
              INT_ASSERT(rhs->var->type->symbol->hasFlag(FLAG_REF));
              if (!refSet.set_in(rhs->var)) {
                refSet.set_add(rhs->var);
                refVec.add(rhs->var);
              }
            } else
              INT_FATAL(ref, "unexpected case");
          } else { // !call->isPrimitive(PRIM_MOVE)
            // This definition is created by passing the variable to a function
            // by ref, out or inout intent.  We then assume that the function
            // updates the reference.

            // If the definition of the ref var does not appear in this
            // function, then most likely it was established in an calling
            // routine.
            // We may need to distinguish between definition of the reference
            // var itself (i.e. the establishment of an alias) as compared to
            // when the variable being referenced is updated....
            // In any case, it is safe to ignore this case, because either the
            // value of the ref variable was established elsewhere, or it will
            // appear in another def associated with the ref var.
//            INT_FATAL(ref, "unexpected case");
          }
        } else
          INT_FATAL(ref, "unexpected case");
      }
    }
  }

  Vec<Symbol*> heapAllocatedVars;

  forv_Vec(Symbol, var, varVec) {
    INT_ASSERT(var->hasFlag(FLAG_REF_VAR) || !var->type->symbol->hasFlag(FLAG_REF));

    if (var->hasFlag(FLAG_EXTERN)) {
      // don't widen external variables
      continue;
    }

    if (var->hasFlag(FLAG_PRINT_MODULE_INIT_INDENT_LEVEL)) {
      // don't widen PrintModuleInitOrder variables
      continue;
    }

    if (isModuleSymbol(var->defPoint->parentSymbol)) {
      if (!requireWideReferences()) {
        // don't heap-allocate globals
        continue;
      }
    }

    // Special case for string literals: Do not heap-allocate them.
    // Instead, string literal values are moved into local temporaries that are
    // widened.
    if (var->type == dtString)
      if (VarSymbol* v = toVarSymbol(var))
        if (v->immediate)
          continue;

    SET_LINENO(var);

    if (ArgSymbol* arg = toArgSymbol(var)) {
      VarSymbol* tmp = newTemp(var->type);
      varSet.set_add(tmp);
      varVec.add(tmp);
      SymExpr* firstDef = new SymExpr(tmp);
      arg->getFunction()->insertAtHead(new CallExpr(PRIM_MOVE, firstDef, arg));
      addDef(defMap, firstDef);
      arg->getFunction()->insertAtHead(new DefExpr(tmp));
      for_defs(def, defMap, arg) {
        def->var = tmp;
        addDef(defMap, def);
      }
      for_uses(use, useMap, arg) {
        use->var = tmp;
        addUse(useMap, use);
      }
      continue;
    }
    AggregateType* heapType = buildHeapType(var->type);

    //
    // allocate local variables on the heap; global variables are put
    // on the heap during program startup
    //
    if (!isModuleSymbol(var->defPoint->parentSymbol) &&
        ((useMap.get(var) && useMap.get(var)->n > 0) ||
         (defMap.get(var) && defMap.get(var)->n > 0))) {
      SET_LINENO(var->defPoint);
      insertChplHereAlloc(var->defPoint->getStmtExpr(),
                          true /*insertAfter*/,var, heapType,
                          newMemDesc("local heap-converted data"));
      heapAllocatedVars.add(var);
    }

    for_defs(def, defMap, var) {
      if (CallExpr* call = toCallExpr(def->parentExpr)) {
        SET_LINENO(call);
        if (call->isPrimitive(PRIM_MOVE)) {
          VarSymbol* tmp = newTemp(var->type);
          call->insertBefore(new DefExpr(tmp));
          Expr* value = call->get(2)->remove();
          call->insertBefore(new CallExpr(PRIM_MOVE, tmp, value));
          call->replace(new CallExpr(PRIM_SET_MEMBER, call->get(1)->copy(), heapType->getField(1), tmp));
        } else if (call->isPrimitive(PRIM_ASSIGN)) {
          // ensure what we assign into is what we expect
          INT_ASSERT(toSymExpr(call->get(1))->var == var);
          VarSymbol* tmp = newTemp(var->type->refType);
          call->insertBefore(new DefExpr(tmp));
          call->insertBefore(new CallExpr(PRIM_MOVE, tmp, new CallExpr(PRIM_GET_MEMBER, var, heapType->getField(1))));
          def->replace(new SymExpr(tmp));
        } else if (call->isResolved() &&
                   call->isResolved()->hasFlag(FLAG_AUTO_DESTROY_FN)) {
          call->remove();
        } else {
          VarSymbol* tmp = newTemp(var->type);
          call->getStmtExpr()->insertBefore(new DefExpr(tmp));
          call->getStmtExpr()->insertBefore(new CallExpr(PRIM_MOVE, tmp, new CallExpr(PRIM_GET_MEMBER_VALUE, def->var, heapType->getField(1))));
          def->replace(new SymExpr(tmp));
        }
      } else
        INT_FATAL(var, "unexpected case");
    }

    for_uses(use, useMap, var) {
      if (CallExpr* call = toCallExpr(use->parentExpr)) {
        if (call->isPrimitive(PRIM_ADDR_OF)) {
          CallExpr* move = toCallExpr(call->parentExpr);
          INT_ASSERT(move && move->isPrimitive(PRIM_MOVE));
          if (move->get(1)->typeInfo() == heapType) {
            call->replace(use->copy());
          } else {
            call->replace(new CallExpr(PRIM_GET_MEMBER, use->var, heapType->getField(1)));
          }
        } else if (call->isResolved()) {
          if (call->isResolved()->hasFlag(FLAG_AUTO_DESTROY_FN_SYNC)) {
            //
            // We don't move sync vars to the heap and don't do the
            // analysis to determine whether or not they outlive a
            // task that refers to them, so conservatively remove
            // their autodestroy calls to avoid freeing them before
            // all tasks are done with them.  While this is
            // unfortunate and needs to be fixed in the future to
            // avoid leaks (TODO), it is better than the previous
            // version of this code that would remove all autodestroy
            // calls in this conditional.  See the commit message for
            // this commenet for more detail.
            //
            call->remove();
          } else if (actual_to_formal(use)->type == heapType) {
            // do nothing
          } else {
            VarSymbol* tmp = newTemp(var->type);
            call->getStmtExpr()->insertBefore(new DefExpr(tmp));
            call->getStmtExpr()->insertBefore(new CallExpr(PRIM_MOVE, tmp, new CallExpr(PRIM_GET_MEMBER_VALUE, use->var, heapType->getField(1))));
            use->replace(new SymExpr(tmp));
          }
        } else if ((call->isPrimitive(PRIM_GET_MEMBER) ||
                    call->isPrimitive(PRIM_GET_SVEC_MEMBER) ||
                    call->isPrimitive(PRIM_GET_MEMBER_VALUE) ||
                    call->isPrimitive(PRIM_GET_SVEC_MEMBER_VALUE) ||
                    call->isPrimitive(PRIM_WIDE_GET_LOCALE) || //I'm not sure this is cricket.
                    call->isPrimitive(PRIM_WIDE_GET_NODE) ||// what member are we extracting?
                    call->isPrimitive(PRIM_SET_SVEC_MEMBER) ||
                    call->isPrimitive(PRIM_SET_MEMBER)) &&
                   call->get(1) == use) {
          VarSymbol* tmp = newTemp(var->type->refType);
          call->getStmtExpr()->insertBefore(new DefExpr(tmp));
          call->getStmtExpr()->insertBefore(new CallExpr(PRIM_MOVE, tmp, new CallExpr(PRIM_GET_MEMBER, use->var, heapType->getField(1))));
          use->replace(new SymExpr(tmp));
        } else {
          VarSymbol* tmp = newTemp(var->type);
          call->getStmtExpr()->insertBefore(new DefExpr(tmp));
          call->getStmtExpr()->insertBefore(new CallExpr(PRIM_MOVE, tmp, new CallExpr(PRIM_GET_MEMBER_VALUE, use->var, heapType->getField(1))));
          use->replace(new SymExpr(tmp));
        }
      } else if (use->parentExpr)
        INT_FATAL(var, "unexpected case");
    }

    var->type = heapType;
  }

  freeHeapAllocatedVars(heapAllocatedVars);
}


//
// re-privatize privatized object fields in iterator classes
//
static void
reprivatizeIterators() {
  if (fLocal)
    return; // no need for privatization

  Vec<Symbol*> privatizedFields;

  forv_Vec(AggregateType, ct, gAggregateTypes) {
    for_fields(field, ct) {
      if (ct->symbol->hasFlag(FLAG_ITERATOR_CLASS) &&
          field->type->symbol->hasFlag(FLAG_PRIVATIZED_CLASS)) {
        privatizedFields.set_add(field);
      }
    }
  }

  forv_Vec(SymExpr, se, gSymExprs) {
    if (privatizedFields.set_in(se->var)) {
      SET_LINENO(se);
      if (CallExpr* call = toCallExpr(se->parentExpr)) {
        if (call->isPrimitive(PRIM_GET_MEMBER_VALUE)) {
          CallExpr* move = toCallExpr(call->parentExpr);
          INT_ASSERT(move->isPrimitive(PRIM_MOVE));
          SymExpr* lhs = toSymExpr(move->get(1));
          AggregateType* ct = toAggregateType(se->var->type);
          VarSymbol* tmp = newTemp(ct->getField("pid")->type);
          move->insertBefore(new DefExpr(tmp));
          lhs->replace(new SymExpr(tmp));
          move->insertAfter(new CallExpr(PRIM_MOVE, lhs->var, new CallExpr(PRIM_GET_PRIV_CLASS, lhs->var->type->symbol, tmp)));
        } else if (call->isPrimitive(PRIM_GET_MEMBER)) {
          CallExpr* move = toCallExpr(call->parentExpr);
          INT_ASSERT(move->isPrimitive(PRIM_MOVE));
          SymExpr* lhs = toSymExpr(move->get(1));
          AggregateType* ct = toAggregateType(se->var->type);
          VarSymbol* tmp = newTemp(ct->getField("pid")->type);
          move->insertBefore(new DefExpr(tmp));
          lhs->replace(new SymExpr(tmp));
          call->primitive = primitives[PRIM_GET_MEMBER_VALUE];
          VarSymbol* valTmp = newTemp(lhs->getValType());
          move->insertBefore(new DefExpr(valTmp));
          move->insertAfter(new CallExpr(PRIM_MOVE, lhs, new CallExpr(PRIM_ADDR_OF, valTmp)));
          move->insertAfter(new CallExpr(PRIM_MOVE, valTmp, new CallExpr(PRIM_GET_PRIV_CLASS, lhs->getValType()->symbol, tmp)));
        } else if (call->isPrimitive(PRIM_SET_MEMBER)) {
          AggregateType* ct = toAggregateType(se->var->type);
          VarSymbol* tmp = newTemp(ct->getField("pid")->type);
          call->insertBefore(new DefExpr(tmp));
          call->insertBefore(new CallExpr(PRIM_MOVE, tmp, new CallExpr(PRIM_GET_MEMBER_VALUE, call->get(3)->remove(), ct->getField("pid"))));
          call->insertAtTail(new SymExpr(tmp));
        } else
          INT_FATAL(se, "unexpected case in re-privatization in iterator");
      } else
        INT_FATAL(se, "unexpected case in re-privatization in iterator");
    }
  }

  forv_Vec(Symbol, sym, privatizedFields) if (sym) {
    sym->type = dtInt[INT_SIZE_DEFAULT];
  }
}


void
parallel(void) {

#ifdef HILDE_MM
  // This is here just because it depends on the cleanup after lowerIterators
  // having been performed, and it depends on lower iterators to get the basic
  // block structure of iterator functions right.
  // In other words, it could be moved back to the end of callDestructors.cpp
  // if basic block analysis were modified to treat a PRIM_YIELD as an
  // end-of-block and treat all blocks within an iterator function as
  // successors of a faked-in start block.
  insertAutoCopyAutoDestroy();
#endif

  Vec<FnSymbol*> taskFunctions;

  // Collect the task functions for processing.
  forv_Vec(FnSymbol, fn, gFnSymbols) {
    if (isTaskFun(fn)) {
      taskFunctions.add(fn);
      // Would need to flatten them if they are not already.
      INT_ASSERT(isGlobal(fn));
    }
  }

  compute_call_sites();

  // TODO: Move this into a separate pass.
  remoteValueForwarding(taskFunctions);

  reprivatizeIterators();

  makeHeapAllocations();

  insertEndCounts();

  passArgsToNestedFns(taskFunctions);
}


static void insertEndCounts()
{
  Vec<FnSymbol*> queue;
  Map<FnSymbol*,Symbol*> endCountMap;

  forv_Vec(CallExpr, call, gCallExprs) {
    SET_LINENO(call);
    if (call->isPrimitive(PRIM_GET_END_COUNT)) {
      FnSymbol* pfn = call->getFunction();
      if (!endCountMap.get(pfn))
        insertEndCount(pfn, call->typeInfo(), queue, endCountMap);
      call->replace(new SymExpr(endCountMap.get(pfn)));
    } else if (call->isPrimitive(PRIM_SET_END_COUNT)) {
      FnSymbol* pfn = call->getFunction();
      if (!endCountMap.get(pfn))
        insertEndCount(pfn, call->get(1)->typeInfo(), queue, endCountMap);
      call->replace(new CallExpr(PRIM_MOVE, endCountMap.get(pfn), call->get(1)->remove()));
    }
  }

  forv_Vec(FnSymbol, fn, queue) {
    forv_Vec(CallExpr, call, *fn->calledBy) {
      SET_LINENO(call);
      Type* endCountType = endCountMap.get(fn)->type;
      FnSymbol* pfn = call->getFunction();
      if (!endCountMap.get(pfn))
        insertEndCount(pfn, endCountType, queue, endCountMap);
      Symbol* endCount = endCountMap.get(pfn);
      call->insertAtTail(endCount);
    }
  }
}


// For each "nested" function created to represent remote execution, 
// bundle args so they can be passed through a fork function.
// Fork functions in general have the signature
//  fork(int32_t destNode, void (*)(void* args), void* args, ...);
// In Chapel, we wrap the arguments passed to the nested function in an object
// whose type is just a list of the arguments passed to the nested function.
// Those arguments consist of variables in the scope of the nested function call
// that are accessed within the body of the nested function (recursively, of course).
static void passArgsToNestedFns(Vec<FnSymbol*>& nestedFunctions)
{
  forv_Vec(FnSymbol, fn, nestedFunctions) {

    BundleArgsFnData baData = bundleArgsFnDataInit;

    forv_Vec(CallExpr, call, *fn->calledBy) {
      SET_LINENO(call);
      bundleArgs(call, baData);
    }

    if (fn->hasFlag(FLAG_ON))
    {
      // Now we can remove the dummy locale arg from the on_fn
      DefExpr* localeArg = toDefExpr(fn->formals.get(1));
      std::vector<SymExpr*> symExprs;
      collectSymExprs(fn->body, symExprs);
      for_vector(SymExpr, sym, symExprs)
      {
        if (sym->var->defPoint == localeArg)
          sym->getStmtExpr()->remove();
      }
      localeArg->remove();
    }
  }
}


Type* getOrMakeRefTypeDuringCodegen(Type* type) {
  Type* refType;
  refType = type->refType;
  if( ! refType ) {
    SET_LINENO(type->symbol);
    AggregateType* ref = new AggregateType(AGGREGATE_RECORD);
    TypeSymbol* refTs = new TypeSymbol(astr("_ref_", type->symbol->cname), ref);
    refTs->addFlag(FLAG_REF);
    refTs->addFlag(FLAG_NO_DEFAULT_FUNCTIONS);
    refTs->addFlag(FLAG_NO_OBJECT);
    theProgram->block->insertAtTail(new DefExpr(refTs));
    ref->fields.insertAtTail(new DefExpr(new VarSymbol("_val", type)));
    refType = ref;
    type->refType = ref;
  }
  return refType;
}

// This function is called if the wide reference type does not already
// exist to cause it to be code generated even though it was not
// needed by earlier passes.
Type* getOrMakeWideTypeDuringCodegen(Type* refType) {
  Type* wideType;
  INT_ASSERT(refType == dtNil ||
             isClass(refType) ||
             refType->symbol->hasFlag(FLAG_REF));
  // First, check if the wide type already exists.
  if( isClass(refType) ) {
    wideType = wideClassMap.get(refType);
    if( wideType ) return wideType;
  }
  // For a ref to a class, isClass seems to return true...
  wideType = wideRefMap.get(refType);
  if( wideType ) return wideType;

  // Now, create a wide pointer type.
  AggregateType* wide = new AggregateType(AGGREGATE_RECORD);
  TypeSymbol* wts = new TypeSymbol(astr("chpl____wide_", refType->symbol->cname), wide);
  if( refType->symbol->hasFlag(FLAG_REF) || refType == dtNil )
    wts->addFlag(FLAG_WIDE_REF);
  else
    wts->addFlag(FLAG_WIDE_CLASS);
  theProgram->block->insertAtTail(new DefExpr(wts));
  wide->fields.insertAtTail(new DefExpr(new VarSymbol("locale", dtLocaleID)));
  wide->fields.insertAtTail(new DefExpr(new VarSymbol("addr", refType)));
  if( isClass(refType) ) {
    wideClassMap.put(refType, wide);
  } else {
    wideRefMap.put(refType, wide);
  }
  return wide;
}

////////////////////////////////////////////////////////////////////////////////
// NOTES
//
// Note #1:
//  The need for an autoCopy call arises because a variable scoped to the body
//  of a coforall (e.g.) will be deleted when one traversal of the body
//  completes.  All the body of a coforall does in reality is to queue up a
//  task to be run when the coforall loop completes.
//  Which means that the original variable is long gone by the time the task
//  runs.  A shallow (i.e. bitwise) copy will not suffice, because class
//  variables in the record might point to class objects that have since been
//  reclaimed.
//
//  The cases in which the autoCopy/autoDestroy on task args can be avoided can
//  be considered an optimization:  As long is the lifetime of the variable
//  used as an argument is guaranteed to exceed the lifetime of the task, then
//  a deep copy (through autoCopy) is not necessary.  The implicit sync at the
//  end of cobegins and coforalls means that all tasks generated by these
//  constructs will complete before the construct is exited.  Therefore a
//  variable declared outside of a cobegin or coforall is guaranteed to outlast
//  any task it spawns.  Therefore it is legal to apply the optimization in
//  this case.<|MERGE_RESOLUTION|>--- conflicted
+++ resolved
@@ -452,12 +452,8 @@
   // Put the bundle into a void* argument
   VarSymbol *allocated_args = newTemp(astr("_args_vfor", fn->name), dtCVoidPtr);
   fcall->insertBefore(new DefExpr(allocated_args));
-<<<<<<< HEAD
-  fcall->insertBefore(new CallExpr(PRIM_MOVE, allocated_args, tempc));
-=======
   fcall->insertBefore(new CallExpr(PRIM_MOVE, allocated_args,
                                new CallExpr(PRIM_CAST_TO_VOID_STAR, tempc)));
->>>>>>> cfad7270
 
   // Put the size of the bundle into the next argument
   VarSymbol *tmpsz = newTemp(astr("_args_size", fn->name),
