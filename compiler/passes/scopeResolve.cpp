--- conflicted
+++ resolved
@@ -81,11 +81,8 @@
 static void     addToSymbolTable(Vec<DefExpr*>& defs);
 static void     processImportExprs();
 static void     addClassToHierarchy(AggregateType* ct);
-<<<<<<< HEAD
-=======
 
 static void addRecordDefaultConstruction();
->>>>>>> 9b81586f
 
 static void     resolveGotoLabels();
 static void     resolveUnresolvedSymExprs();
@@ -262,7 +259,6 @@
 * relevant scoping information in BlockStmt::modUses                        *
 *                                                                           *
 ************************************* | ************************************/
-<<<<<<< HEAD
 
 static ModuleSymbol* getUsedModule(Expr* expr);
 static ModuleSymbol* getUsedModule(Expr* expr, CallExpr* useCall);
@@ -284,29 +280,6 @@
 
       getVisibilityBlock(call)->moduleUseAdd(mod);
 
-=======
-
-static ModuleSymbol* getUsedModule(Expr* expr);
-static ModuleSymbol* getUsedModule(Expr* expr, CallExpr* useCall);
-
-static void processImportExprs() {
-  // handle "use mod;" where mod is a module
-  forv_Vec(CallExpr, call, gCallExprs) {
-    if (call->isPrimitive(PRIM_USE)) {
-      SET_LINENO(call);
-
-      ModuleSymbol* mod = getUsedModule(call);
-
-      if (!mod)
-        USR_FATAL(call, "Cannot find module");
-
-      ModuleSymbol* enclosingModule = call->getModule();
-
-      enclosingModule->moduleUseAdd(mod);
-
-      getVisibilityBlock(call)->moduleUseAdd(mod);
-
->>>>>>> 9b81586f
       call->getStmtExpr()->remove();
     }
   }
@@ -318,7 +291,6 @@
 //
 static ModuleSymbol* getUsedModule(Expr* expr) {
   CallExpr* call = toCallExpr(expr);
-<<<<<<< HEAD
 
   if (!call)
     INT_FATAL(call, "Bad use statement in getUsedModule");
@@ -326,15 +298,6 @@
   if (!call->isPrimitive(PRIM_USE))
     INT_FATAL(call, "Bad use statement in getUsedModule");
 
-=======
-
-  if (!call)
-    INT_FATAL(call, "Bad use statement in getUsedModule");
-
-  if (!call->isPrimitive(PRIM_USE))
-    INT_FATAL(call, "Bad use statement in getUsedModule");
-
->>>>>>> 9b81586f
   return getUsedModule(call->get(1), call);
 }
 
@@ -536,8 +499,6 @@
   }
 }
 
-<<<<<<< HEAD
-=======
 static void addRecordDefaultConstruction()
 {
   forv_Vec(DefExpr, def, gDefExprs)
@@ -567,7 +528,6 @@
 }
  
 
->>>>>>> 9b81586f
 /************************************ | *************************************
 *                                                                           *
 *                                                                           *
