/*
 * Copyright 2004-2015 Cray Inc.
 * Other additional copyright holders may be indicated within.
 *
 * The entirety of this work is licensed under the Apache License,
 * Version 2.0 (the "License"); you may not use this file except
 * in compliance with the License.
 *
 * You may obtain a copy of the License at
 *
 *     http://www.apache.org/licenses/LICENSE-2.0
 *
 * Unless required by applicable law or agreed to in writing, software
 * distributed under the License is distributed on an "AS IS" BASIS,
 * WITHOUT WARRANTIES OR CONDITIONS OF ANY KIND, either express or implied.
 * See the License for the specific language governing permissions and
 * limitations under the License.
 */

#ifndef __STDC_FORMAT_MACROS
#define __STDC_FORMAT_MACROS
#endif

#include "passes.h"

#include "bison-chapel.h"
#include "config.h"
#include "countTokens.h"
#include "docsDriver.h"
#include "expr.h"
#include "files.h"
#include "parser.h"

bool parsed = false;

static void countTokensInCmdLineFiles();
static void setIteratorTags();
static void gatherWellKnownTypes();

// This structure and the following array provide a list of types that must be
// defined in module code.  At this point, they are all classes.
struct WellKnownType
{
  const char*     name;
  AggregateType** type_;
  bool            isClass;
};


// These types are a required part of the compiler/module interface.
static WellKnownType sWellKnownTypes[] = {
<<<<<<< HEAD
  { "_array",             &dtArray,        false },
  { "_tuple",             &dtTuple,        false },
  { "locale",             &dtLocale,       true  },
  { "chpl_localeID_t",    &dtLocaleID,     false },
  { "BaseArr",            &dtBaseArr,      true  },
  { "BaseDom",            &dtBaseDom,      true  },
  { "BaseDist",           &dtDist,         true  },
  //{ "Reader",             &dtReader,       true  },
  { "chpl_main_argument", &dtMainArgument, false }
=======
  {"_array",             &dtArray,        false},
  {"_tuple",             &dtTuple,        false},
  {"locale",             &dtLocale,        true},
  {"chpl_localeID_t",    &dtLocaleID,     false},
  {"BaseArr",            &dtBaseArr,       true},
  {"BaseDom",            &dtBaseDom,       true},
  {"BaseDist",           &dtDist,          true},
  {"Writer",             &dtWriter,        true},
  {"Reader",             &dtReader,        true},
  {"chpl_main_argument", &dtMainArgument, false}
>>>>>>> 1eaec848
};


void parse() {
  yydebug = debugParserLevel;

  if (countTokens)
    countTokensInCmdLineFiles();

  //
  // If we're running chpldoc on just a single file, we don't want to
  // bring in all the base, standard, etc. modules -- just the file
  // we're documenting.
  //
  if (fDocs == false || fDocsProcessUsedModules) {
    baseModule            = parseMod("ChapelBase",           MOD_INTERNAL);
    INT_ASSERT(baseModule);

    setIteratorTags();

    standardModule        = parseMod("ChapelStandard",       MOD_INTERNAL);
    INT_ASSERT(standardModule);

    printModuleInitModule = parseMod("PrintModuleInitOrder", MOD_INTERNAL);
    INT_ASSERT(printModuleInitModule);

    parseDependentModules(MOD_INTERNAL);

    gatherWellKnownTypes();
  }

  {
    int         filenum       = 0;
    const char* inputFilename = 0;

    while ((inputFilename = nthFilename(filenum++))) {
      if (isChplSource(inputFilename)) {
        addModulePathFromFilename(inputFilename);
      }
    }
  }

  addDashMsToUserPath();

  if (printSearchDirs) {
    printModuleSearchPath();
  }

  int         filenum       = 0;
  const char* inputFilename = 0;

  while ((inputFilename = nthFilename(filenum++))) {
    if (isChplSource(inputFilename)) {
      parseFile(inputFilename, MOD_USER, true);
    }
  }

  //
  // When generating chpldocs for just a single file, we don't want to
  // parse dependent modules, as we're just documenting the file at
  // hand.
  //
  if (fDocs == false || fDocsProcessUsedModules) {
    parseDependentModules(MOD_USER);

    forv_Vec(ModuleSymbol, mod, allModules) {
      mod->addDefaultUses();
    }
  }

  checkConfigs();

  finishCountingTokens();

  parsed = true;
}

static void countTokensInCmdLineFiles() {
  int         filenum       = 0;
  const char* inputFilename = 0;

  while ((inputFilename = nthFilename(filenum++))) {
    if (isChplSource(inputFilename)) {
      parseFile(inputFilename, MOD_USER, true);
    }
  }

  finishCountingTokens();
}


static void setIteratorTags() {
  forv_Vec(TypeSymbol, ts, gTypeSymbols) {
    if (strcmp(ts->name, iterKindTypename) == 0) {
      if (EnumType* enumType = toEnumType(ts->type)) {
        for_alist(expr, enumType->constants) {
          if (DefExpr* def = toDefExpr(expr)) {
            if (strcmp(def->sym->name, iterKindLeaderTagname) == 0)
              gLeaderTag     = def->sym;

            else if (strcmp(def->sym->name, iterKindFollowerTagname) == 0)
              gFollowerTag   = def->sym;

            else if (strcmp(def->sym->name, iterKindStandaloneTagname) == 0)
              gStandaloneTag = def->sym;
          }
        }
      }
    }
  }
}

// Gather well-known types from among types known at this point.
static void gatherWellKnownTypes() {
  static const char* mult_def_message   = "'%s' defined more than once in Chapel internal modules.";
  static const char* class_reqd_message = "The '%s' type must be a class.";
  static const char* wkt_reqd_message   = "Type '%s' must be defined in the Chapel internal modules.";
  int                nEntries           = sizeof(sWellKnownTypes) / sizeof(sWellKnownTypes[0]);

  // Harvest well-known types from among the global type definitions.
  // We check before assigning to the well-known type dt<typename>, to ensure that it
  // is null.  In that way we can flag duplicate definitions.
  forv_Vec(TypeSymbol, ts, gTypeSymbols) {
    for (int i = 0; i < nEntries; ++i) {
      WellKnownType& wkt = sWellKnownTypes[i];

      if (strcmp(ts->name, wkt.name) == 0) {
        if (*wkt.type_ != NULL)
          USR_WARN(ts, mult_def_message, wkt.name);

        INT_ASSERT(ts->type); // We expect the symbol to be defined.

        if (wkt.isClass && !isClass(ts->type))
          USR_FATAL_CONT(ts->type, class_reqd_message, wkt.name);

        *wkt.type_ = toAggregateType(ts->type);
      }
    }
  }

  //
  // When compiling for minimal modules, we don't require any specific
  // well-known types to be defined.
  //
  if (fMinimalModules == false) {
    // Make sure all well-known types are defined.
    for (int i = 0; i < nEntries; ++i) {
      WellKnownType& wkt = sWellKnownTypes[i];

      if (*wkt.type_ == NULL)
        USR_FATAL_CONT(wkt_reqd_message, wkt.name);
    }

    USR_STOP();
  }
}<|MERGE_RESOLUTION|>--- conflicted
+++ resolved
@@ -49,17 +49,6 @@
 
 // These types are a required part of the compiler/module interface.
 static WellKnownType sWellKnownTypes[] = {
-<<<<<<< HEAD
-  { "_array",             &dtArray,        false },
-  { "_tuple",             &dtTuple,        false },
-  { "locale",             &dtLocale,       true  },
-  { "chpl_localeID_t",    &dtLocaleID,     false },
-  { "BaseArr",            &dtBaseArr,      true  },
-  { "BaseDom",            &dtBaseDom,      true  },
-  { "BaseDist",           &dtDist,         true  },
-  //{ "Reader",             &dtReader,       true  },
-  { "chpl_main_argument", &dtMainArgument, false }
-=======
   {"_array",             &dtArray,        false},
   {"_tuple",             &dtTuple,        false},
   {"locale",             &dtLocale,        true},
@@ -67,10 +56,9 @@
   {"BaseArr",            &dtBaseArr,       true},
   {"BaseDom",            &dtBaseDom,       true},
   {"BaseDist",           &dtDist,          true},
-  {"Writer",             &dtWriter,        true},
-  {"Reader",             &dtReader,        true},
+  //{"Writer",             &dtWriter,        true},
+  //{"Reader",             &dtReader,        true},
   {"chpl_main_argument", &dtMainArgument, false}
->>>>>>> 1eaec848
 };
 
 
