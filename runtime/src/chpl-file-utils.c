/*
 * Copyright 2004-2015 Cray Inc.
 * Other additional copyright holders may be indicated within.
 * 
 * The entirety of this work is licensed under the Apache License,
 * Version 2.0 (the "License"); you may not use this file except
 * in compliance with the License.
 * 
 * You may obtain a copy of the License at
 * 
 *     http://www.apache.org/licenses/LICENSE-2.0
 * 
 * Unless required by applicable law or agreed to in writing, software
 * distributed under the License is distributed on an "AS IS" BASIS,
 * WITHOUT WARRANTIES OR CONDITIONS OF ANY KIND, either express or implied.
 * See the License for the specific language governing permissions and
 * limitations under the License.
 */

#define _FILE_UTILS_C

#ifndef CHPL_RT_UNIT_TEST
#include "chplrt.h"
#endif

#include "chpl-file-utils.h"

#include <stdio.h>
#include <errno.h>
#include <sys/param.h> // MAXPATHLEN
#include <sys/stat.h>
#include <utime.h> // Defines utimbuf and utime()


qioerr chpl_fs_chdir(const char* name) {
  qioerr err = 0;
  int exitStatus = chdir(name);
  if (exitStatus)
    err = qio_mkerror_errno();
  return err;
}

qioerr chpl_fs_chmod(const char* name, int mode) {
  qioerr err = 0;
  int exitStatus = chmod(name, mode);
  if (exitStatus)
    err = qio_mkerror_errno();
  return err;
}

qioerr chpl_fs_chown(const char* name, int uid, int gid) {
  qioerr err = 0;
  int exitStatus = chown(name, uid, gid);
  if (exitStatus)
    err = qio_mkerror_errno();
  return err;
}

qioerr chpl_fs_copy_metadata(const char* source, const char* dest) {
  qioerr err = 0;
  struct stat oldTimes;
  struct utimbuf times;
  int exitStatus = stat(source, &oldTimes);
  if (exitStatus == -1) {
    // Hopefully an error will not occur (as we have checked that the
    // file exists when we perform the other operations on it).  But just in
    // case, check it here.
    err = qio_mkerror_errno();
    return err;
  }
  times.actime = oldTimes.st_atime;  // The access time
  times.modtime = oldTimes.st_mtime; // The modification time
  exitStatus = utime(dest, &times);  // Set the times for dest.
  if (exitStatus == -1) {
    err = qio_mkerror_errno();
  }
  return err;
}

// This routine returns a malloc'd string (through the working_dir pointer)
// that must be deallocated by the caller.
qioerr chpl_fs_cwd(const char** working_dir) {
  qioerr err = 0;
  size_t bufsize = MAXPATHLEN*sizeof(char);
  char* bufptr;
  char* pathbuf = (char *)qio_malloc(bufsize);
  bufptr = getcwd(pathbuf, bufsize);
  if (bufptr == NULL)
    err = qio_mkerror_errno();
  else
    *working_dir = pathbuf;
  return err;
}

qioerr chpl_fs_exists(int* ret, const char* name) {
  qioerr err = 0;
  struct stat buf;
  // Stat will attempt to follow all symbolic links.  If the link is broken,
  // this means we will detect it and return false.
  int exitStatus = stat(name, &buf);
  if (exitStatus == -1 && errno == ENOENT) {
    // File or directory does not exist, return false
    *ret = 0;
  } else if (exitStatus) {
    // Another error occurred.  Return it.
    err = qio_mkerror_errno();
  } else {
    // The file or directory exists, return true
    *ret = 1;
  }
  return err;
}

qioerr chpl_fs_get_uid(int* ret, const char* name) {
  struct stat buf;
  int exitStatus = stat(name, &buf);
  if (exitStatus)
    return qio_mkerror_errno();
  *ret = buf.st_uid;
  return 0;
}

qioerr chpl_fs_get_gid(int* ret, const char* name) {
  struct stat buf;
  int exitStatus = stat(name, &buf);
  if (exitStatus)
    return qio_mkerror_errno();
  *ret = buf.st_gid;
  return 0;
}

qioerr _chpl_fs_check_mode(int* ret, const char* name, int mode_flag) {
  struct stat buf;
  int exitStatus = stat(name, &buf);
  if (exitStatus)
    return qio_mkerror_errno();
  *ret = (buf.st_mode&mode_flag) != 0;
  return 0;
}

qioerr chpl_fs_is_dir(int* ret, const char* name) {
  return _chpl_fs_check_mode(ret, name, S_IFDIR);
}

qioerr chpl_fs_is_file(int* ret, const char* name) {
  return _chpl_fs_check_mode(ret, name, S_IFREG);
}

qioerr chpl_fs_is_link(int* ret, const char* name) {
  // Note: Cannot use _chpl_fs_check_mode in this case because stat follows
  // symbolic links instead of evaluating the link itself.  The similar
  // comparison is also not valid when an unlinked file is provided.
  struct stat buf;
  int exitStatus = lstat(name, &buf);
  if (exitStatus)
    return qio_mkerror_errno();
  *ret = S_ISLNK(buf.st_mode);
  return 0;
}

qioerr chpl_fs_is_mount(int* ret, const char* name) {
  qioerr err = 0;
  struct stat nBuf, parentBuf;
  int exitStatus = 0;
  size_t nameLen = strlen(name);
  char* parent = (char* ) chpl_mem_allocMany(nameLen + 4, sizeof(char), CHPL_RT_MD_OS_LAYER_TMP_DATA, 0, 0);
  strncpy(parent, name, nameLen + 1);
  strncat(parent, "/..", 3);
  // TODO: Using "/" is not necessarily portable, look into this

  exitStatus = stat(name, &nBuf);
  if (exitStatus) {
    err = qio_mkerror_errno();
    return err;
  }
  exitStatus = stat(parent, &parentBuf);
  if (exitStatus) {
    err = qio_mkerror_errno();
  } else {
    if (nBuf.st_dev != parentBuf.st_dev) {
      *ret = 1;
    // Check if the st_dev matches that of its parent directory.
    // If they don't match, it is a mount point.
    } else {
      err = chpl_fs_samefile_string(ret, name, parent);
      // If the parent directory is the same as the current directory, we've
      // reached the root.  If they don't, we know it isn't a mount point
      // because we already know their st_dev matches.
    }
  }
  chpl_mem_free(parent, 0, 0);
  return err;
}

/* Creates a directory with the given name and settings if possible,
   returning a qioerr if not. If parents != 0, then the callee wishes
   to create all interim directories necessary as well. */
qioerr chpl_fs_mkdir(const char* name, int mode, int parents) {
  qioerr err = 0;
  int exitStatus;
  if (!parents) {
    // Simple, easy.  Callee didn't specify recursive creation, so
    // if something fails, they get to deal with it.
    exitStatus = mkdir(name, mode);
  } else {
    int len = strlen(name);
    char tmp[len+1];
    int index;
    struct stat statRes;
    // We don't actually care about the full result of the stat calls, merely
    // the existance and state of the directory being accessed.
    while (name[len-1] == '/') {
      // In case the caller, in their infinite wisdom, decides to send
      // a directory name of the form "foo///////".
      len--;
      // Note: not being able to mix declarations and code means that
      // tmp must be created larger than might be necessary.
    }
    // Copy each step of the directory path into a temporary string,
    // creating the parent directories as needed. In the case of name
    // being "foo/bar/baz", this means that tmp will be "foo/" and then
    // "foo/bar" for each inner call of mkdir.
    for (index = 0; name[index] != '\0' && index < len; index++) {
      tmp[index] = name[index];
      if(tmp[index] == '/') {
        tmp[index+1] = '\0';
        exitStatus = stat(tmp, &statRes);
        if (exitStatus == -1 && errno == ENOENT) {
          // This error means we could not find the parent directory, so need
          // to create it.
          exitStatus = mkdir(tmp, mode);
        }
        // EEXIST could occur from the mkdir call above if the directory came
        // into existence between when we checked and when we tried to create
        // it.  There's really nothing to be done about it, so skip it and
        // continue on.
        if (exitStatus && errno != EEXIST) {
          // We encountered an error making a parent directory or during the
          // stat call to determine if we need to make a directory.  We will
          // encounter errors for every step after this, so return this one
          // as it will be more informative.
          err = qio_mkerror_errno();
          return err;
        }
      }
    }
    tmp[len] = '\0';
    exitStatus = mkdir(tmp, mode);
    if (exitStatus && errno == EEXIST) {
      // If we encounted EEXIST when creating the last directory, ignore it.
      // This behavior is consistent with the command line mkdir -p behavior.
      exitStatus = 0;
    }
  }
  if (exitStatus) {
    err = qio_mkerror_errno();
  }
  return err;
}

qioerr chpl_fs_realpath(const char* path, const char **shortened) {
  qioerr err = 0;
<<<<<<< HEAD
  //shortened = NULL; // Don't want to get confused.
  *shortened = realpath(path, NULL);
  if (shortened == NULL) {
=======
  *shortened = realpath(path, NULL);
  if (*shortened == NULL) {
>>>>>>> c82c26ce
    // If an error occurred, shortened will be NULL.  Otherwise, it will
    // contain the cleaned up path.
    err = qio_mkerror_errno();
  }
  return err;
}

qioerr chpl_fs_realpath_file(qio_file_t* path, const char **shortened) {
  char *unshortened = NULL;
  qioerr err = 0;
  err = qio_file_path(path, (const char **)&unshortened);
  // qio already had a way to get the path from the qio_file_t, so use it.

  // check the error status here.
  if (err) {
    return err;
  }
  err = chpl_fs_realpath(unshortened, shortened);
  // Since what is returned from qio_file_path is not necessarily the realpath,
  // call realpath on it before returning.
  return err;
}

/* Renames the file from oldname to newname, returning a qioerr if one
   occurred. */
qioerr chpl_fs_rename(const char* oldname, const char* newname) {
  qioerr err = 0;
  int exitStatus = rename(oldname, newname);
  // utilizes the C library function rename.
  if (exitStatus)
    err = qio_mkerror_errno();
  return err;
}

/* Removes the file specified, returning a qioerr if one occurred. */
qioerr chpl_fs_remove(const char* name) {
  qioerr err = 0;
  int exitStatus = remove(name);
  if (exitStatus)
    err = qio_mkerror_errno();
  return err;
}

qioerr chpl_fs_samefile(int* ret, qio_file_t* file1, qio_file_t* file2) {
  qioerr err = 0;
  struct stat f1;
  struct stat f2;

  int exitStatus = fstat(file1->fd, &f1);
  if (exitStatus) {
    // An error occurred.  Return it.
    err = qio_mkerror_errno();
    return err;
  }
  exitStatus = fstat(file2->fd, &f2);
  if (exitStatus) {
    // An error occurred.  Return it.
    err = qio_mkerror_errno();
  } else {
    if (f1.st_dev == f2.st_dev && f1.st_ino == f2.st_ino) {
      // The files had the same device and inode numbers.  Return true
      *ret = 1;
    } else {
      // At least one of these was different.  Return false;
      *ret = 0;
    }
  }

  return err;
}

qioerr chpl_fs_samefile_string(int* ret, const char* file1, const char* file2) {
  qioerr err = 0;
  struct stat f1;
  struct stat f2;

  int exitStatus = stat(file1, &f1);
  if (exitStatus) {
    // An error occurred.  Return it.
    err = qio_mkerror_errno();
    return err;
  }
  exitStatus = stat(file2, &f2);
  if (exitStatus) {
    // An error occurred.  Return it.
    err = qio_mkerror_errno();
  } else {
    if (f1.st_dev == f2.st_dev && f1.st_ino == f2.st_ino) {
      // The files had the same device and inode numbers.  Return true
      *ret = 1;
    } else {
      // At least one of these was different.  Return false;
      *ret = 0;
    }
  }
  return err;
}

/* creates a symlink named linkName to the file orig */
qioerr chpl_fs_symlink(const char* orig, const char* linkName) {
  qioerr err = 0;
  int exitStatus = symlink(orig, linkName);
  if (exitStatus)
    err = qio_mkerror_errno();
  return err;

}

mode_t chpl_fs_umask(mode_t mask) {
  return umask(mask);
}

/* Returns the current permissions on a file specified by name */
qioerr chpl_fs_viewmode(int* ret, const char* name) {
  struct stat buf;
  int exitStatus = stat(name, &buf);
  if (exitStatus)
    return qio_mkerror_errno();
  *ret = (int)(buf.st_mode&(S_IRWXU | S_IRWXG | S_IRWXO | S_ISUID | S_ISGID | S_ISVTX));
  // Stylistic decision: while we have the capacity to make sure all we're
  // getting are the permissions bits in module code, sending that extra
  // information strikes me as unnecessary, since we don't intend to use it at
  // the module level in other circumstances.
  return 0;
}<|MERGE_RESOLUTION|>--- conflicted
+++ resolved
@@ -260,14 +260,8 @@
 
 qioerr chpl_fs_realpath(const char* path, const char **shortened) {
   qioerr err = 0;
-<<<<<<< HEAD
-  //shortened = NULL; // Don't want to get confused.
-  *shortened = realpath(path, NULL);
-  if (shortened == NULL) {
-=======
   *shortened = realpath(path, NULL);
   if (*shortened == NULL) {
->>>>>>> c82c26ce
     // If an error occurred, shortened will be NULL.  Otherwise, it will
     // contain the cleaned up path.
     err = qio_mkerror_errno();
