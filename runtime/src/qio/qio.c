/*
 * Copyright 2004-2014 Cray Inc.
 * Other additional copyright holders may be indicated within.
 * 
 * The entirety of this work is licensed under the Apache License,
 * Version 2.0 (the "License"); you may not use this file except
 * in compliance with the License.
 * 
 * You may obtain a copy of the License at
 * 
 *     http://www.apache.org/licenses/LICENSE-2.0
 * 
 * Unless required by applicable law or agreed to in writing, software
 * distributed under the License is distributed on an "AS IS" BASIS,
 * WITHOUT WARRANTIES OR CONDITIONS OF ANY KIND, either express or implied.
 * See the License for the specific language governing permissions and
 * limitations under the License.
 */

#define _QIO_C

#ifndef _DARWIN_C_SOURCE
// get fcntl(F_GETPATH)
#define _DARWIN_C_SOURCE
#endif

#ifndef _GNU_SOURCE
// get O_DIRECT, fopencookie
#define _GNU_SOURCE
#endif

#include "sys_basic.h"

#ifndef SIMPLE_TEST
#include "chplrt.h"
#endif

#include "qio.h"
#include "qbuffer.h"

#include <stdio.h>
#include <stdarg.h>
#include <sys/uio.h>
#include <unistd.h>
#include <errno.h>
#include <limits.h>
#include <sys/time.h>
#include <sys/types.h>
#include <sys/socket.h>
#include <netdb.h>
#include <fcntl.h>
#include <sys/select.h>
//#include <sys/fcntl.h> no sys/fcntl.h on AIX, fcntl.h should cover it.
#include <sys/param.h> // MAXPATHLEN
#include <sys/stat.h>

#include <assert.h>

ssize_t qio_too_small_for_default_mmap = 16*1024;
ssize_t qio_too_large_for_default_mmap = 64*1024*((size_t)1024*1024);
ssize_t qio_mmap_chunk_iobufs = 128; // mmap 128 iobufs at a time (8M)

// Future - possibly set this based on ulimit?
ssize_t qio_initial_mmap_max = 8*1024*1024;
bool qio_allow_default_mmap = true;

#ifdef _chplrt_H_
qioerr qio_lock(qio_lock_t* x) {
  // recursive mutex based on glibc pthreads implementation
  int64_t id = chpl_task_getId();

  assert( id != NULL_OWNER );

  // check whether we already hold the mutex.
  if( x->owner == id ) {
    // just bump the counter.
    ++x->count;
    return 0;
  }

  // we have to get the mutex.
  chpl_sync_lock(&x->sv);

  assert( x->owner == NULL_OWNER );
  x->count = 1;
  x->owner = id;

  return 0;
}
void qio_unlock(qio_lock_t* x) {
  int64_t id = chpl_task_getId();

  // recursive mutex based on glibc pthreads implementation
  if( x->owner != id ) {
    abort();
  }

  if (--x->count != 0 ) {
    // we still hold the mutex.
    return;
  }

  x->owner = NULL_OWNER;
  chpl_sync_unlock(&x->sv);
}
#endif

qioerr qio_readv(qio_file_t* file, qbuffer_t* buf, qbuffer_iter_t start, qbuffer_iter_t end, ssize_t* num_read)
{
  ssize_t nread = 0;
  int64_t num_bytes = qbuffer_iter_num_bytes(start, end);
  ssize_t num_parts = qbuffer_iter_num_parts(start, end);
  struct iovec* iov = NULL;
  size_t iovcnt;
  MAYBE_STACK_SPACE(struct iovec, iov_onstack);
  qioerr err = 0;
 
  if( num_bytes < 0 || num_parts < 0 || num_parts > INT_MAX ) {
    QIO_RETURN_CONSTANT_ERROR(EINVAL, "negative count");
  }

  STARTING_SLOW_SYSCALL;

  MAYBE_STACK_ALLOC(struct iovec, num_parts, iov, iov_onstack);
  if( ! iov ) {
    err = QIO_ENOMEM;
    goto error;
  }

  err = qbuffer_to_iov(buf, start, end, num_parts, iov, NULL, &iovcnt);
  if( err ) goto error;

  // read into our buffer.
  if (file->fd != -1) // See if we have an fd
    err = qio_int_to_err(sys_readv(file->fd, iov, iovcnt, &nread));
  else // Dont have an fd
    if(file->fsfns){ // We have a foreign function?
      if (file->fsfns->readv) { // Do we have readv?
        err = file->fsfns->readv(file->file_info, iov, iovcnt, &nread, file->fs_info);
      } else QIO_RETURN_CONSTANT_ERROR(ENOSYS, "missing readv");
    } else QIO_RETURN_CONSTANT_ERROR(ENOSYS, "no fd or plugin");

error:
  MAYBE_STACK_FREE(iov, iov_onstack);

  *num_read = nread;

  DONE_SLOW_SYSCALL;

  return err;
}

qioerr qio_writev(qio_file_t* file, qbuffer_t* buf, qbuffer_iter_t start, qbuffer_iter_t end, ssize_t* num_written)
{
  ssize_t nwritten = 0;
  int64_t num_bytes = qbuffer_iter_num_bytes(start, end);
  ssize_t num_parts = qbuffer_iter_num_parts(start, end);
  struct iovec* iov = NULL;
  size_t iovcnt;
  MAYBE_STACK_SPACE(struct iovec, iov_onstack);
  qioerr err;
 
  if( num_bytes < 0 || num_parts < 0 || num_parts > INT_MAX ) {
    QIO_RETURN_CONSTANT_ERROR(EINVAL, "negative count");
  }

  STARTING_SLOW_SYSCALL;

  MAYBE_STACK_ALLOC(struct iovec, num_parts, iov, iov_onstack);
  if( ! iov ) {
    err = QIO_ENOMEM;
    goto error;
  }

  err = qbuffer_to_iov(buf, start, end, num_parts, iov, NULL, &iovcnt);
  if( err ) goto error;

  // write from our buffer
  if (file->fd != -1) // Have fd?
    err = qio_int_to_err(sys_writev(file->fd, iov, iovcnt, &nwritten));
  else // Dont have an fd
    if (file->fsfns) { // We have something 
      if (file->fsfns->writev) {// So see if we have writev
        err = file->fsfns->writev(file->file_info, iov, iovcnt, &nwritten, file->fs_info);
      } else QIO_RETURN_CONSTANT_ERROR(ENOSYS, "missing writev");
    } else QIO_RETURN_CONSTANT_ERROR(ENOSYS, "no fd or plugin");

error:
  MAYBE_STACK_FREE(iov, iov_onstack);

  *num_written = nwritten;

  DONE_SLOW_SYSCALL;

  return err;
}

qioerr qio_preadv(qio_file_t* file, qbuffer_t* buf, qbuffer_iter_t start, qbuffer_iter_t end, int64_t seek_to_offset, ssize_t* num_read)
{
  ssize_t nread = 0;
  int64_t num_bytes = qbuffer_iter_num_bytes(start, end);
  ssize_t num_parts = qbuffer_iter_num_parts(start, end);
  struct iovec* iov = NULL;
  size_t iovcnt;
  MAYBE_STACK_SPACE(struct iovec, iov_onstack);
  qioerr err;
 
  if( num_bytes < 0 || num_parts < 0 || num_parts > INT_MAX ) {
    QIO_RETURN_CONSTANT_ERROR(EINVAL, "negative count");
  }

  STARTING_SLOW_SYSCALL;

  MAYBE_STACK_ALLOC(struct iovec, num_parts, iov, iov_onstack);
  if( ! iov ) {
    err = QIO_ENOMEM;
    goto error;
  }

  err = qbuffer_to_iov(buf, start, end, num_parts, iov, NULL, &iovcnt);
  if( err ) goto error;

  // read into our buffer.
  if (file->fd != -1) // Do we have an fd?
    err = qio_int_to_err(sys_preadv(file->fd, iov, iovcnt, seek_to_offset, &nread));
  else 
  if (file->fsfns){ // Have something
    if (file->fsfns->preadv) {// We have preadv
      err = file->fsfns->preadv(file->file_info, iov, iovcnt, seek_to_offset, &nread, file->fs_info);
    } else QIO_RETURN_CONSTANT_ERROR(ENOSYS, "missing preadv");
  } else QIO_RETURN_CONSTANT_ERROR(ENOSYS, "no fd or plugin");

error:
  MAYBE_STACK_FREE(iov, iov_onstack);

  *num_read = nread;
  DONE_SLOW_SYSCALL;

  return err;

}

qioerr qio_freadv(FILE* fp, qbuffer_t* buf, qbuffer_iter_t start, qbuffer_iter_t end, ssize_t* num_read)
{
  int64_t total_read = 0;
  size_t nread;
  int64_t num_bytes = qbuffer_iter_num_bytes(start, end);
  ssize_t num_parts = qbuffer_iter_num_parts(start, end);
  struct iovec* iov = NULL;
  size_t iovcnt;
  size_t i;
  MAYBE_STACK_SPACE(struct iovec, iov_onstack);
  qioerr err;
 
  if( num_bytes < 0 || num_parts < 0 || num_parts > INT_MAX ) {
    QIO_RETURN_CONSTANT_ERROR(EINVAL, "negative count");
  }

  STARTING_SLOW_SYSCALL;

  MAYBE_STACK_ALLOC(struct iovec, num_parts, iov, iov_onstack);
  if( ! iov ) {
    err = QIO_ENOMEM;
    goto error;
  }

  err = qbuffer_to_iov(buf, start, end, num_parts, iov, NULL, &iovcnt);
  if( err ) goto error;

  for( i = 0; i < iovcnt; i++ ) {
    nread = fread(iov[i].iov_base, 1, iov[i].iov_len, fp);
    err = 0;
    if( nread == 0 ) {
      if( feof(fp) ) err = QIO_EEOF;
      else err = qio_int_to_err(ferror(fp));
    }
    total_read += nread;
    if( err ) goto error;
  }

error:
  MAYBE_STACK_FREE(iov, iov_onstack);

  *num_read = total_read;
  DONE_SLOW_SYSCALL;

  return err;

}

qioerr qio_fwritev(FILE* fp, qbuffer_t* buf, qbuffer_iter_t start, qbuffer_iter_t end, ssize_t* num_written)
{
  ssize_t total_written = 0;
  size_t nwritten;
  int64_t num_bytes = qbuffer_iter_num_bytes(start, end);
  ssize_t num_parts = qbuffer_iter_num_parts(start, end);
  struct iovec* iov = NULL;
  size_t iovcnt;
  size_t i;
  MAYBE_STACK_SPACE(struct iovec, iov_onstack);
  qioerr err;
 
  if( num_bytes < 0 || num_parts < 0 || num_parts > INT_MAX ) {
    QIO_RETURN_CONSTANT_ERROR(EINVAL, "range outside of buffer");
  }

  STARTING_SLOW_SYSCALL;

  MAYBE_STACK_ALLOC(struct iovec, num_parts, iov, iov_onstack);
  if( ! iov ) {
    err = QIO_ENOMEM;
    goto error;
  }

  err = qbuffer_to_iov(buf, start, end, num_parts, iov, NULL, &iovcnt);
  if( err ) goto error;

  for( i = 0; i < iovcnt; i++ ) {
    nwritten = fwrite(iov[i].iov_base, 1, iov[i].iov_len, fp);
    err = 0;
    if( nwritten == 0 ) {
      err = qio_int_to_err(ferror(fp));
    }
    total_written += nwritten;
    if( err ) goto error;
  }

error:
  MAYBE_STACK_FREE(iov, iov_onstack);

  *num_written = total_written;
  DONE_SLOW_SYSCALL;

  return err;

}



qioerr qio_pwritev(qio_file_t* file, qbuffer_t* buf, qbuffer_iter_t start, qbuffer_iter_t end, int64_t seek_to_offset, ssize_t* num_written)
{
  ssize_t nwritten = 0;
  int64_t num_bytes = qbuffer_iter_num_bytes(start, end);
  ssize_t num_parts = qbuffer_iter_num_parts(start, end);
  struct iovec* iov = NULL;
  size_t iovcnt;
  MAYBE_STACK_SPACE(struct iovec, iov_onstack);
  qioerr err;
 
  if( num_bytes < 0 || num_parts < 0 || num_parts > INT_MAX ) {
    QIO_RETURN_CONSTANT_ERROR(EINVAL, "range outside of buffer");
  }

  STARTING_SLOW_SYSCALL;

  MAYBE_STACK_ALLOC(struct iovec, num_parts, iov, iov_onstack);
  if( ! iov ) {
    err = QIO_ENOMEM;
    goto error;
  }

  err = qbuffer_to_iov(buf, start, end, num_parts, iov, NULL, &iovcnt);
  if( err ) goto error;

  // write from our buffer
  if (file->fd != -1) // So see if we have an fd we can use
    err = qio_int_to_err(sys_pwritev(file->fd, iov, iovcnt, seek_to_offset, &nwritten));
  else // Don't have an fd
  if (file->fsfns) { // We have something
    if (file->fsfns->pwritev) { // Do we have pwritev
      err = file->fsfns->pwritev(file->file_info, iov, iovcnt, seek_to_offset, &nwritten, file->fs_info);
    } else QIO_RETURN_CONSTANT_ERROR(ENOSYS, "missing pwritev");
  } else QIO_RETURN_CONSTANT_ERROR(ENOSYS, "no fd or plugin");

error:
  MAYBE_STACK_FREE(iov, iov_onstack);

  *num_written = nwritten;

  DONE_SLOW_SYSCALL;

  return err;
}

qioerr qio_recv(fd_t sockfd, qbuffer_t* buf, qbuffer_iter_t start, qbuffer_iter_t end, int flags,
              sys_sockaddr_t* src_addr_out, /* can be NULL */
              void* ancillary_out, socklen_t* ancillary_len_inout, /* can be NULL */
              ssize_t* num_recvd_out)
{
  struct msghdr msg;
  ssize_t nrecvd = 0;
  int64_t num_bytes = qbuffer_iter_num_bytes(start, end);
  ssize_t num_parts = qbuffer_iter_num_parts(start, end);
  struct iovec* iov = NULL;
  size_t iovcnt;
  MAYBE_STACK_SPACE(struct iovec, iov_onstack);
  qioerr err;

  if( num_bytes < 0 || num_parts < 0 || num_parts > INT_MAX ) {
    QIO_RETURN_CONSTANT_ERROR(EINVAL, "range outside of buffer");
  }

  STARTING_SLOW_SYSCALL;

  MAYBE_STACK_ALLOC(struct iovec, num_parts, iov, iov_onstack);
  if( ! iov ) {
    err = QIO_ENOMEM;
    goto error;
  }

  err = qbuffer_to_iov(buf, start, end, num_parts, iov, NULL, &iovcnt);
  if( err ) goto error;

  memset(&msg, 0, sizeof(struct msghdr));
  if( src_addr_out ) {
    msg.msg_name = (void*) &src_addr_out->addr;
    msg.msg_namelen = src_addr_out->len;
  }
  msg.msg_iov = iov;
  msg.msg_iovlen = num_parts;
  if( ancillary_out && ancillary_len_inout ) {
    msg.msg_control = ancillary_out;
    msg.msg_controllen = *ancillary_len_inout;
  }

  err = qio_int_to_err(sys_recvmsg(sockfd, &msg, flags, &nrecvd));
  if( ! err ) {
    if( src_addr_out ) src_addr_out->len = msg.msg_namelen;
    if( ancillary_out && ancillary_len_inout ) *ancillary_len_inout = msg.msg_controllen;
  }

error:
  MAYBE_STACK_FREE(iov, iov_onstack);

  *num_recvd_out = nrecvd;

  DONE_SLOW_SYSCALL;

  return err;
}

qioerr qio_send(fd_t sockfd, qbuffer_t* buf, qbuffer_iter_t start, qbuffer_iter_t end, int flags,
              const sys_sockaddr_t* dst_addr, /* can be NULL */
              const void* ancillary, /* can be NULL */
              socklen_t ancillary_len,
              ssize_t* num_sent_out)
{
  struct msghdr msg;
  ssize_t nsent = 0;
  int64_t num_bytes = qbuffer_iter_num_bytes(start, end);
  ssize_t num_parts = qbuffer_iter_num_parts(start, end);
  struct iovec* iov = NULL;
  size_t iovcnt;
  MAYBE_STACK_SPACE(struct iovec, iov_onstack);
  qioerr err;

  if( num_bytes < 0 || num_parts < 0 || num_parts > INT_MAX ) {
    QIO_GET_CONSTANT_ERROR(err, EINVAL, "range outside of buffer");
    goto error;
  }

  STARTING_SLOW_SYSCALL;

  MAYBE_STACK_ALLOC(struct iovec, num_parts, iov, iov_onstack);
  if( ! iov ) {
    err = QIO_ENOMEM;
    goto error;
  }

  err = qbuffer_to_iov(buf, start, end, num_parts, iov, NULL, &iovcnt);
  if( err ) goto error;

  memset(&msg, 0, sizeof(struct msghdr));
  if( dst_addr ) {
    msg.msg_name = (void*) &dst_addr->addr;
    msg.msg_namelen = dst_addr->len;
  }
  msg.msg_iov = iov;
  msg.msg_iovlen = num_parts;
  if( ancillary ) {
    msg.msg_control = (void*) ancillary;
    msg.msg_controllen = ancillary_len;
  }
  err = qio_int_to_err(sys_sendmsg(sockfd, &msg, flags, &nsent));

error:
  MAYBE_STACK_FREE(iov, iov_onstack);

  *num_sent_out = nsent;

  DONE_SLOW_SYSCALL;

  return err;
}

static
qio_hint_t choose_io_method(qio_file_t* file, qio_hint_t hints, qio_hint_t default_hints, int64_t file_size, int reading, int writing, int isfilestar)
{
  qio_fdflag_t fdflags = file->fdflags;
  qio_hint_t method = (qio_hint_t) (hints & QIO_METHODMASK);
  qio_chtype_t type = (qio_chtype_t) (hints & QIO_CHTYPEMASK);
  qio_hint_t ret = hints;
 
  ret &= ~(QIO_METHODMASK|QIO_CHTYPEMASK); // clear method number, channel type

  // 'or' in hints from default_hints.
  ret |= (default_hints & ~(QIO_METHODMASK|QIO_CHTYPEMASK));

  if (file->fsfns) { // We have a foreign FS
    if(fdflags & QIO_FDFLAG_SEEKABLE) { // We can seek
    // Read only
    if((fdflags & QIO_FDFLAG_READABLE)    && 
        !(fdflags & QIO_FDFLAG_WRITEABLE) && 
        file->fsfns->preadv)
      method = QIO_METHOD_PREADPWRITE;
    
    // Write only
    if((fdflags & QIO_FDFLAG_WRITEABLE)  && 
        !(fdflags & QIO_FDFLAG_READABLE) &&
        file->fsfns->pwritev)
      method = QIO_METHOD_PREADPWRITE;

    // Read and write
    if((fdflags & QIO_FDFLAG_WRITEABLE)  && 
        (fdflags & QIO_FDFLAG_WRITEABLE) &&
        file->fsfns->preadv && file->fsfns->pwritev)
      method = QIO_METHOD_PREADPWRITE;
    } else method = QIO_METHOD_READWRITE; // Else we can't seek, so set to use readv and writev

  } else { // Regular FS. So do what we did before
    if( method < QIO_MIN_METHOD || method > QIO_MAX_METHOD ) {
      // bad method number. Use default, or choose one.
      if( default_hints & QIO_METHODMASK ) {
        method = default_hints & QIO_METHODMASK;
      } else {
        // Choose one.
        if( isfilestar ) {
          // Always default to fread/fwrite with FILE* file pointers.
          method = QIO_METHOD_FREADFWRITE;
        } else if( fdflags & QIO_FDFLAG_SEEKABLE ) {
          if( hints & QIO_HINT_NOREUSE ) method = QIO_METHOD_PREADPWRITE;
          else if( hints & QIO_HINT_CACHED ) method = QIO_METHOD_MMAP;
          else {
            // default case
            if( qio_allow_default_mmap && (!writing) &&
                qio_too_small_for_default_mmap <= file_size &&
                file_size < SSIZE_MAX &&
                file_size < qio_too_large_for_default_mmap &&
                (qbytes_iobuf_size & 4095) == 0) {
              // not writing, not too small, not too big, iobuf size multiple of 4k.
              method = QIO_METHOD_MMAP;
            } else {
              method = QIO_METHOD_PREADPWRITE;
            }
          }
        } else {
          // TODO: use libevent
          // for now, we just use READWRITE.
          method = QIO_METHOD_READWRITE;
        }
      }
    } else {
      // method already chosen in hints.
    }
  }

  // Always use fread/fwrite with FILE*
  //if( file->fp ) method = QIO_METHOD_FREADFWRITE;
  // we get FILE* from tmpfile() and want to be able to mmap...

  if( type < QIO_CH_MIN_TYPE || type > QIO_CH_MAX_TYPE ) {
    // bad type number. Use default, or choose one.
    if( default_hints & QIO_CHTYPEMASK ) {
      type = (qio_chtype_t) (default_hints & QIO_CHTYPEMASK);
    } else {
      type = QIO_CH_BUFFERED;
    }
  } else {
    // type is O.K.
  }

  return ret | method | type;
}

static
qioerr qio_fadvise_for_hints(qio_file_t* file)
{
  int64_t len = file->initial_length;
  int advice = 0;
  qioerr err;

  if( file->hints & QIO_HINT_DIRECT ) {
    int rc;
    long arg;
    // Set O_DIRECT on our fd.
    err = qio_int_to_err(sys_fcntl(file->fd, F_GETFL, &rc));
    if( err ) return err;

    arg = rc;
#ifdef O_DIRECT
    arg |= O_DIRECT;
#endif
    err = qio_int_to_err(sys_fcntl_long(file->fd, F_SETFL, arg, &rc));
    if( err ) return err;
  } else {
    err = 0;
#if (_XOPEN_SOURCE >= 600 || _POSIX_C_SOURCE >= 200112L)
#ifdef POSIX_FADV_RANDOM
    if( file->hints & QIO_HINT_RANDOM ) advice |= POSIX_FADV_RANDOM;
#endif
#ifdef POSIX_FADV_SEQUENTIAL
    if( file->hints & QIO_HINT_SEQUENTIAL ) advice |= POSIX_FADV_SEQUENTIAL;
#endif
#ifdef POSIX_FADV_NOREUSE
    if( file->hints & QIO_HINT_NOREUSE ) advice |= POSIX_FADV_NOREUSE;
#endif
#ifdef POSIX_FADV_WILLNEED
    if( file->hints & QIO_HINT_CACHED ) advice |= POSIX_FADV_WILLNEED;
#endif

    if( advice == 0 ) err = 0; // do nothing.
    else err = qio_int_to_err(sys_posix_fadvise(file->fd, 0, len, advice));

    if( err ) return err;
#endif
  }

  return 0;
}

static
qioerr qio_madvise_for_hints(void* data, int64_t len, qio_hint_t hints)
{
  int advice = 0;
  qioerr err;

#ifdef POSIX_MADV_RANDOM
  if( hints & QIO_HINT_RANDOM ) advice |= POSIX_MADV_RANDOM;
#endif
#ifdef POSIX_MADV_SEQUENTIAL
  if( hints & QIO_HINT_SEQUENTIAL ) advice |= POSIX_MADV_SEQUENTIAL;
#endif
#ifdef POSIX_MADV_WILLNEED
  if( hints & QIO_HINT_CACHED ) advice |= POSIX_MADV_WILLNEED;
#endif

  if( advice == 0 ) err = 0; // do nothing.
  else err = qio_int_to_err(sys_posix_madvise(data, len, advice));

  return err;
}

static
qioerr qio_mmap_initial(qio_file_t* file)
{
  int64_t len = file->initial_length;
  int do_mmap_initial = 0;
  qioerr err;

  // now, if we're using mmap, go ahead and map the file.
  // note that here file->hints might be the result of choose_io_method.
  if( (file->hints & QIO_METHODMASK) == QIO_METHOD_MMAP ) {
    if( len > 0 ) {
      // Can't mmap a zero-length file initially
      if ( (file->hints & QIO_HINT_PARALLEL) ||
           (len <= qio_initial_mmap_max) ) {
        do_mmap_initial = 1;
      }
    }
  }

  if( do_mmap_initial ) {
    void* data;
    int prot = PROT_READ;
    int populate = 0;

#ifdef MAP_POPULATE
    if( file->hints & QIO_HINT_CACHED ) {
      populate = MAP_POPULATE;
    }
#endif

    if( file->fdflags & QIO_FDFLAG_WRITEABLE ) prot |= PROT_WRITE;

    if( len > SSIZE_MAX ) return QIO_ENOMEM;

    // mmap the initial length of the file.
    err = qio_int_to_err(sys_mmap(NULL, len, prot, MAP_SHARED|populate, file->fd, 0, &data));
    if( err ) return err;

    err = qio_madvise_for_hints(data, len, file->hints);
    if( err ) {
      sys_munmap(data, len);
      return err;
    }
 
    err = qbytes_create_generic(&file->mmap, data, len, qbytes_free_munmap);
    if( err ) {
      // A nonzero err code indicates that allocation of the qbytes buffer
      // failed.  Therefore, we do not have to release it here.
      sys_munmap(data, len);
      return err;
    }
  }

  return 0;
}


qioerr qio_file_init(qio_file_t** file_out, FILE* fp, fd_t fd, qio_hint_t iohints, const qio_style_t* style, int usefilestar)
{
  off_t initial_pos = 0;
  off_t initial_length = 0;
  int rc;
  qioerr err;
  qio_fdflag_t fdflags = (qio_fdflag_t) 0;
  qio_file_t* file = NULL;
  struct stat stats;
  off_t seek_ret;
  qio_chtype_t hinted_type;
  int seekable = 0;
  mode_t ftype;

  if( fp ) {
    fd = fileno(fp);
    if( fd == -1 ) return qio_mkerror_errno();
  }

  err = qio_int_to_err(sys_fstat(fd, &stats));
  if( err ) return err;

  ftype = stats.st_mode & S_IFMT;

  if( ftype == S_IFIFO ||
      ftype == S_IFCHR ||
      ftype == S_IFSOCK ) {
    // FIFO/named pipe, character device, or socket cannot seek
    seekable = 0;
  } else if( ftype == S_IFREG ||
             ftype == S_IFBLK ) {
    // regular file or block device can seek
    seekable = 1;
  } else {
    // ftype == S_IFDIR
    // ftype == S_IFLNK
    // ftype == S_IFWHT on Mac OS X
    // can't open symlink/dir/whiteout
    QIO_RETURN_CONSTANT_ERROR(EINVAL, "file type not openable");
  }

  if( seekable ) {
    // try to seek.
    err = qio_int_to_err(sys_lseek(fd, 0, SEEK_CUR, &seek_ret));
    if( qio_err_to_int(err) == ESPIPE ) {
      // not seekable. Don't worry about it.
      seekable = 0;
    } else if( err ) {
      return err;
    } else {
      seekable = 1;
    }
  }

  if( seekable ) {
    // seekable.
    fdflags = (qio_fdflag_t) (fdflags | QIO_FDFLAG_SEEKABLE);
    initial_pos = seek_ret;
    // get the file length, using stat (not seek)
    // so that this is thread-safe.
    initial_length = stats.st_size;
  } else {
     // Not seekable.
    initial_pos = 0;
  }

  // try to fcntl
  err = qio_int_to_err(sys_fcntl(fd, F_GETFL, &rc));
  if( err ) {
    return err;
  } else {
    rc &= O_ACCMODE;
    // When setting the file mode, we pretend no matter what
    // that stdin is read-only and stdout/stderr are write-only.
    // We do this to avoid program launch bugs with some uses of nohup.
    // Trying to read from an invalid stdin or write to an invalid stdout
    // will lead to an error later.
    if( rc == O_RDONLY || fd == STDIN_FILENO ) {
      fdflags = (qio_fdflag_t) (fdflags | QIO_FDFLAG_READABLE);
    } else if( rc == O_WRONLY || fd == STDOUT_FILENO || fd == STDERR_FILENO){
      fdflags = (qio_fdflag_t) (fdflags | QIO_FDFLAG_WRITEABLE);
    } else if( rc == O_RDWR ) {
      fdflags = (qio_fdflag_t) (fdflags | QIO_FDFLAG_READABLE);
      fdflags = (qio_fdflag_t) (fdflags | QIO_FDFLAG_WRITEABLE);
    }
    // could get other access flags to know if e.g. append only
  }
  
  
  file = (qio_file_t*) qio_calloc(sizeof(qio_file_t), 1);
  if( ! file ) {
    return QIO_ENOMEM;
  }

  DO_INIT_REFCNT(file);
  file->fp = fp;
  file->fd = fd;
  file->use_fp = usefilestar;
  file->buf = NULL;
  file->fdflags = fdflags;
  file->initial_length = initial_length;
  file->initial_pos = initial_pos;
  file->fsfns = NULL; // Dont have anything so set it to NULL

  hinted_type = (qio_chtype_t) (iohints & QIO_METHODMASK);

  file->hints = choose_io_method(file, iohints, 0, initial_length,
                                 (fdflags & QIO_FDFLAG_READABLE) > 0,
                                 (fdflags & QIO_FDFLAG_WRITEABLE) > 0,
                                 file->fp != 0 && file->use_fp );

  file->mmap = NULL;
  err = qio_lock_init(&file->lock);
  if( err ) goto error;
  file->max_initial_position = -1;

  err = qio_fadvise_for_hints(file);
  if( err ) goto error;

  err = qio_mmap_initial(file);
  if( err ) goto error;

  // put file->hints back to DEFAULT if that's what we started with.
  if( hinted_type == QIO_METHOD_DEFAULT ) {
    file->hints &= ~QIO_METHODMASK; // clear the method.
    file->hints |= QIO_METHOD_DEFAULT;
  }

  if( style ) qio_style_copy(&file->style, style);
  else qio_style_init_default(&file->style);

  *file_out = file;
  return 0;

error:
  qio_free(file);
  *file_out = NULL;
  return err;
}

qioerr qio_file_init_usr(qio_file_t** file_out, void* file_info, qio_hint_t iohints, int flags, const qio_style_t* style, void* fs_info, const qio_file_functions_t* fns)
{
  off_t initial_pos = 0;
  off_t initial_length = 0;
  qioerr err = 0;
  err_t err_code;
  qio_file_t* file = NULL;
  off_t seek_ret = 0;
  int seekable = 0;

  if(fns->seek) { // we have seek in our FS
    // try to seek.
    err = fns->seek(file_info, 0, SEEK_CUR, &seek_ret, fs_info);
    err_code = qio_err_to_int(err);
    if( err_code == ESPIPE || err_code == ENOSYS || err_code == EINVAL ) {
      // not seekable. Don't worry about it.
      seekable = 0;
    } else if( err ) {
      return err;
    } else {
      seekable = 1;
    }
  }

  if( (flags & QIO_FDFLAG_SEEKABLE) > 0 ) {
    seekable = 1;
  }

  if (fns->filelength) { // We can get length in our FS
    err = fns->filelength(file_info, &initial_length, fs_info);
    // Disregard errors in case it is not seekable (and if we need seek to get the
    // length). If we can't get the length, we'll set initial_pos below anyways.
    err = 0;
  }

  if( seekable ) {
    // seekable.
    flags = (qio_fdflag_t) (flags | QIO_FDFLAG_SEEKABLE);
    initial_pos = seek_ret;
  } else {
     // Not seekable.
    initial_pos = 0;
  }
  
  file = (qio_file_t*) qio_calloc(sizeof(qio_file_t), 1);
  if( ! file ) {
    return QIO_ENOMEM;
  }

  DO_INIT_REFCNT(file);
  file->fp = NULL;
  file->fd = -1;
  file->use_fp = 0;
  file->buf = NULL;
  file->fdflags = (qio_fdflag_t) flags;
  file->initial_length = initial_length;
  file->initial_pos = initial_pos;
  file->fs_info = fs_info;
  file->fsfns = fns; // Put our functions in
  file->file_info  = file_info;

  file->hints = choose_io_method(file, iohints, 0, initial_length,
                                 (flags & QIO_FDFLAG_READABLE) > 0,
                                 (flags & QIO_FDFLAG_WRITEABLE) > 0,
                                 file->fp != 0 && file->use_fp );

  file->mmap = NULL;
  err = qio_lock_init(&file->lock);
  if( err ) goto error;
  file->max_initial_position = -1;

  // MPF - qio_file_init puts file->hints back to DEFAULT if
  // that's what we started with, should this function do that
  // as well?

  if( style ) qio_style_copy(&file->style, style);
  else qio_style_init_default(&file->style);

  *file_out = file;
  return 0;

error:
  qio_free(file);
  *file_out = NULL;
  return err;
}

static
qioerr _qio_file_do_close(qio_file_t* f)
{
  qioerr err = 0;
  qioerr newerr;
  const char* path;
  int rc;

  //printf("closing %p fd %i fp %p\n", f, f->fd, f->fp);


  err = qio_lock(& f->lock);
  if( err ) return err;

  if( f->mmap ) {
    // munmap
    qbytes_release(f->mmap);
    f->mmap = NULL;
  }

  if( f->buf ) {
    qbuffer_release(f->buf);
    f->buf = NULL;
  }

  if( f->fp ) {
    if (f->hints & QIO_HINT_OWNED) {
      rc = fclose(f->fp);
      if( rc ) err = qio_mkerror_errno();
    }
    f->hints &= ~QIO_HINT_OWNED;
    f->fp = NULL;
    f->fd = -1;
  }

  if (f->fsfns) {
    if (f->hints & QIO_HINT_OWNED)  // Should always be true
      err = f->fsfns->close(f->file_info, f->fs_info);
    f->hints &= ~QIO_HINT_OWNED;
  }

  if( f->fd >= 0 ) {
    if (f->hints & QIO_HINT_OWNED)
      err = qio_int_to_err(sys_close(f->fd));
    if( err ) {
      newerr = qio_file_path(f, &path);
      if( newerr ) {
        fprintf(stderr, "Warning: error %i on file close; additionally, error getting name of file\n", qio_err_to_int(err));
      } else {
        fprintf(stderr, "Warning: error %i on file close for file %s\n",
                qio_err_to_int(err), path);
      }
    }
    f->hints &= ~QIO_HINT_OWNED;
    f->fp = NULL;
    f->fd = -1;
  }

  qio_unlock(& f->lock);

  return err;
}

qioerr qio_file_close(qio_file_t* f)
{
  // TODO - we could check to see if
  // there are references to the file
  // but we'd have to do it with
  // atomic-safe load.
  //
  // This check is currently disabled
  // b/c of reference counting bugs
  // in Chapel.
  //
  //if( f->ref_cnt > 1 ) return EINVAL;

  return _qio_file_do_close(f);
}

qioerr qio_file_sync(qio_file_t* f)
{
  qioerr err = 0;
  qioerr newerr;

  if( f->fp ) {
    newerr = qio_int_to_err(fflush(f->fp));
    if( ! err ) err = newerr;
    newerr = qio_int_to_err(sys_fsync(fileno(f->fp)));
    if( ! err ) err = newerr;
  } else if( f->fd >= 0 ) {
    err = qio_int_to_err(sys_fsync(f->fd));
  } else if( f->fsfns && f->fsfns->fsync ) {
    err = f->fsfns->fsync(f->file_info, f->fs_info);

  }

  return err;
}

void _qio_file_destroy(qio_file_t* f)
{
  qioerr err;

  if( DEBUG_QIO ) printf("Destroying file %p\n", f);

  err = qio_file_close(f);
  if( err ) {
    fprintf(stderr, "Warning: error %i when automatically closing file.\n", qio_err_to_int(err));
    assert( !err );
    abort();
  }

  qio_lock_destroy(&f->lock);

  qbytes_release(f->mmap); // Does nothing if null.

  qbuffer_release(f->buf); // Does nothing if null.

  DO_DESTROY_REFCNT(f);

  qio_free(f);
}

<<<<<<< HEAD
/* Creates a directory with the given name and settings if possible,
   returning a qioerr if not. If parents != 0, then the callee wishes
   to create all interim directories necessary as well. */
qioerr qio_mkdir(const char* name, int mode, int parents) {
  qioerr err = 0;
  int exitStatus;
  if (!parents) {
    // Simple, easy.  Callee didn't specify recursive creation, so
    // if something fails, they get to deal with it.
    exitStatus = mkdir(name, mode);
  } else {
    int len = strlen(name);
    char tmp[len+1];
    int index;
    while (name[len-1] == '/') {
      // In case the caller, in their infinite wisdom, decides to send
      // a directory name of the form "foo///////".
      len--;
      // Note: not being able to mix declarations and code means that
      // tmp must be created larger than might be necessary.
    }
    // Copy each step of the directory path into a temporary string,
    // creating the parent directories as needed. In the case of name
    // being "foo/bar/baz", this means that tmp will be "foo/" and then
    // "foo/bar" for each inner call of mkdir.
    for (index = 0; name[index] != '\0' && index < len; index++) {
      tmp[index] = name[index];
      if(tmp[index] == '/') {
        tmp[index+1] = '\0';
        mkdir(tmp, mode);
      }
    }
    tmp[len] = '\0';
    exitStatus = mkdir(tmp, mode);
  }
  if (exitStatus) {
    err = qio_mkerror_errno();
  }
=======
qioerr qio_chdir(const char* name) {
  qioerr err = 0;
  int exitStatus = chdir(name);
  if (exitStatus)
    err = qio_mkerror_errno();
  return err;
}

qioerr qio_cwd(const char** working_dir) {
  qioerr err = 0;
  size_t bufsize = MAXPATHLEN*sizeof(char);
  char* bufptr;
  char* pathbuf = (char *)qio_malloc(bufsize);
  bufptr = getcwd(pathbuf, bufsize);
  if (bufptr == NULL)
    err = qio_mkerror_errno();
  else
    *working_dir = pathbuf;
>>>>>>> c221afbf
  return err;
}

/* Renames the file from oldname to newname, returning a qioerr if one
   occurred. */
qioerr qio_file_rename(const char* oldname, const char* newname) {
  qioerr err = 0;
  int exitStatus = rename(oldname, newname);
  // utilizes the C library function rename.
  if (exitStatus)
    err = qio_mkerror_errno();
  return err;
}

/* Removes the file specified, returning a qioerr if one occurred. */
qioerr qio_file_remove(const char* name) {
  qioerr err = 0;
  int exitStatus = remove(name);
  if (exitStatus)
    err = qio_mkerror_errno();
  return err;
}

static
qioerr open_flags_for_string(const char* s, int *flags_out)
{
  if( 0 == strcmp(s, "r") ) {
    *flags_out = O_RDONLY;
  } else if( 0 == strcmp(s, "r+") ) {
    *flags_out = O_RDWR;
  } else if( 0 == strcmp(s, "w") ) {
    *flags_out = O_WRONLY | O_CREAT | O_TRUNC;
  } else if( 0 == strcmp(s, "w+") ) {
    *flags_out = O_RDWR | O_CREAT | O_TRUNC;
  } else if( 0 == strcmp(s, "a") ) {
    *flags_out = O_WRONLY | O_CREAT | O_APPEND;
  } else if( 0 == strcmp(s, "a+") ) {
    *flags_out = O_RDWR | O_CREAT | O_APPEND;
  } else {
    *flags_out = 0;
    QIO_RETURN_CONSTANT_ERROR(EINVAL, "bad access string");
  }
  return 0;
}
static
const char* string_for_open_flags(int flags)
{
  if( flags == O_RDONLY ) return "r";
  else if( flags == O_RDWR ) return "r+";
  else if( flags == (O_WRONLY | O_CREAT | O_TRUNC) ) return "w";
  else if( flags == (O_RDWR | O_CREAT | O_TRUNC) ) return "w+";
  else if( flags == (O_WRONLY | O_CREAT | O_APPEND) ) return "a";
  else if( flags == (O_RDWR | O_CREAT | O_APPEND) ) return "a+";
  else {
    assert(0);
    return "r";
  }
}
// always enable reading (possibly in addition to writing).
static
int flags_for_mmap_open(int flags)
{
  int acc = flags & O_ACCMODE;
  int rest = flags & ~O_ACCMODE;

  if( acc == O_WRONLY ) acc = O_RDWR;

  return acc | rest;
}



// mode should default to S_IRUSR | S_IWUSR | S_IRGRP |  S_IWGRP |  S_IROTH  |  S_IWOTH
// iohints should default to 0
qioerr qio_file_open(qio_file_t** file_out, const char* pathname, int flags, mode_t mode, qio_hint_t iohints, const qio_style_t* style)
{
  FILE* fp = NULL;
  fd_t fd = -1;
  qioerr err;
  qio_method_t method = (qio_method_t) (iohints & QIO_METHODMASK);

  if( method == QIO_METHOD_FREADFWRITE ) {
    //err = sys_fopen(pathname, string_for_open_flags(flags), &fp);
    fp = fopen(pathname, string_for_open_flags(flags));
    if( ! fp ) err = qio_mkerror_errno();
    else err = 0;
  } else {
    // Linux needs O_RDWR if we're writing with MMAP (vs O_WRONLY).
    if( method == QIO_METHOD_MMAP ) {
      flags = flags_for_mmap_open(flags);
    }
    err = qio_int_to_err(sys_open(pathname, flags, mode, &fd));
  }

  if( err ) {
    *file_out = NULL;
    return err;
  }

  // We opened this file, so file_out owns it.
  // On error , file_out is NULL, so deleting it is harmless.
  return qio_file_init(file_out, fp, fd, iohints | QIO_HINT_OWNED, style, fp != NULL);
}

qioerr qio_file_open_usr(qio_file_t** file_out, const char* pathname, int flags, mode_t mode, qio_hint_t iohints, const qio_style_t* style, void* fs_info, const qio_file_functions_t* s)
{
  qioerr err = 0;
  void* file_info;

  if (s->open) { // We have open
    err = s->open(&file_info, pathname, &flags, mode, iohints, fs_info);
    // MPF - commented out the code below because we need
    // a different (more generic) way to handle it. In particular,
    // an HDFS seek function should just return EINVAL, ESPIPE, or ENOSYS
    // for files that can't seek. 
    //if (flags & O_WRONLY) // Specific to HDFS. 
    // s->seek = NULL;  // We can only seek when opened in O_RDONLY
  } else QIO_RETURN_CONSTANT_ERROR(ENOSYS, "missing open");

  if( err ) {
    *file_out = NULL;
    return err;
  }

  // We opened this file, so file_out owns it.
  // On error , file_out is NULL, so deleting it is harmless.
  return qio_file_init_usr(file_out, file_info, iohints | QIO_HINT_OWNED, flags, style, fs_info, s);
}

// If buf is NULL, we create a new buffer. flags indicates readable/writeable/seekable.
// (default fdflags should be QIO_FDFLAG_READABLE|QIO_FDFLAG_WRITEABLE|QIO_FDFLAG_SEEKABLE
qioerr qio_file_open_mem_ext(qio_file_t** file_out, qbuffer_t* buf, qio_fdflag_t fdflags, qio_hint_t iohints, const qio_style_t* style)
{
  qio_file_t* file = NULL;
  qioerr err;

  file = (qio_file_t*) qio_calloc(sizeof(qio_file_t), 1);
  if( ! file ) {
    return QIO_ENOMEM;
  }

  if( !buf ) {
    // create with ref count = 1
    err = qbuffer_create(&file->buf);
    if( err ) goto error;
  } else {
    // retain a copy.
    file->buf = buf;
    qbuffer_retain(file->buf);
  }

  DO_INIT_REFCNT(file); // initialized to 1.
  file->fp = NULL;
  file->fd = -1;
  file->fdflags = fdflags;
  file->hints = choose_io_method(file, iohints, 0, qbuffer_len(file->buf),
                                 (fdflags & QIO_FDFLAG_READABLE) > 0,
                                 (fdflags & QIO_FDFLAG_WRITEABLE) > 0,
                                 0);
  // force method to be QIO_METHOD_MEMORY.
  // force type to be buffered.
  // leave old hints, but for a memory channel we're almost
  // certainly going to ignore them all.
  file->hints = (file->hints & QIO_HINTMASK) | QIO_METHOD_MEMORY | QIO_CH_BUFFERED;

  file->initial_length = qbuffer_end_offset(file->buf);
  file->initial_pos = qbuffer_start_offset(file->buf);
  file->mmap = NULL;
  
  if( style ) qio_style_copy(&file->style, style);
  else qio_style_init_default(&file->style);

  err = qio_lock_init(&file->lock);
  if( err ) goto error;

  file->max_initial_position = -1;

  *file_out = file;
  return 0;

error:
  qbuffer_release(file->buf);
  // With a nonzero return code, the file structure is uninitialized
  // (so the ref count field is meaningless).
  qio_free(file);

  return err;
}

qioerr qio_file_open_mem(qio_file_t** file_out, qbuffer_t* buf, const qio_style_t* style)
{
  return qio_file_open_mem_ext(file_out, buf, (qio_fdflag_t)(QIO_FDFLAG_READABLE|QIO_FDFLAG_WRITEABLE|QIO_FDFLAG_SEEKABLE), 0, style);
}

qioerr qio_file_open_access(qio_file_t** file_out, const char* pathname, const char* access, qio_hint_t iohints, const qio_style_t* style)
{
  qioerr err = 0;
  int flags = 0;
  mode_t mode = S_IRUSR | S_IWUSR | S_IRGRP |  S_IWGRP |  S_IROTH  |  S_IWOTH;

  err = open_flags_for_string(access, &flags);
  if( err ) return err;

  return qio_file_open(file_out, pathname, flags, mode, iohints, style);
}

qioerr qio_file_open_access_usr(qio_file_t** file_out, const char* pathname, const char* access, qio_hint_t iohints, const qio_style_t* style, void* fs_info, const qio_file_functions_t* s)
{
  qioerr err = 0;
  int flags = 0;
  mode_t mode = S_IRUSR | S_IWUSR | S_IRGRP |  S_IWGRP |  S_IROTH  |  S_IWOTH;

  err = open_flags_for_string(access, &flags);
  if( err ) return err;

  return qio_file_open_usr(file_out, pathname, flags, mode, iohints, style, fs_info, s);
}

qioerr qio_file_open_tmp(qio_file_t** file_out, qio_hint_t iohints, const qio_style_t* style)
{
  /*char* tmp;
  char* fname = NULL;
  char* prefix[] = {P_tmpdir, "/tmp", NULL};
  size_t plen;
  int i;
  fd_t fd = -1;
  qioerr err = EINVAL;

  for( i = 0; prefix[i]; i++ ) {
    plen = strlen(prefix[i]);
    tmp = realloc(fname, plen + 1 + 6 + 1); // room for /,XXXXXX,\0
    if( !tmp ) {
      qio_free(fname);
      return QIO_ENOMEM;
    }
    fname = tmp;
    sprintf(fname, "%s/XXXXXX", prefix[i]);
    err = sys_mkstemp(fname, &fd);
    if( err == 0 ) {
      // We have a temp file!
      break;
    }
  }

  if( fd != -1 ) {
    unlink(fname);
    err = qio_file_init(file_out, NULL, fd, iohints);
  }

  qio_free(fname);

  return err;*/

  FILE* fp = NULL;
  qioerr err;

  fp = tmpfile();

  if( ! fp ) {
    return qio_mkerror_errno();
  }

  // The caller is responsible for freeing the returned file.
  // On error , file_out is NULL, so deleting it is harmless.
  err = qio_file_init(file_out, fp, -1, iohints | QIO_HINT_OWNED, style, 0);
  return err;
}

// string_out must be freed by the caller.
qioerr qio_file_path_for_fd(fd_t fd, const char** string_out)
{
#ifdef __linux__
  char pathbuf[500];
  qioerr err;
  sprintf(pathbuf, "/proc/self/fd/%i", fd);
  err = qio_int_to_err(sys_readlink(pathbuf, string_out));
  return err;
#else
#ifdef __APPLE__
  char pathbuf[4*MAXPATHLEN];
  qioerr err;
  int rc;
  err = qio_int_to_err(sys_fcntl_ptr(fd, F_GETPATH, pathbuf, &rc));
  if( !err ) {
    // pathbuf now contains *a* path to the open file descriptor
    *string_out = qio_strdup(pathbuf);
    return 0;
  } else {
    *string_out = NULL;
    return err;
  }
#else 
  *string_out = qio_strdup("unknown");
  return 0;
#endif
#endif
}

qioerr qio_file_path_for_fp(FILE* fp, const char** string_out)
{
  if( !fp ) QIO_RETURN_CONSTANT_ERROR(EINVAL, "null file pointer");
  return qio_file_path_for_fd(fileno(fp), string_out);
}

// string_out must be freed by the caller.
qioerr qio_file_path(qio_file_t* f, const char** string_out)
{
  if (f->fd != -1)
    return qio_file_path_for_fd(f->fd, string_out);
  else {
    if (f->fsfns){ 
      if(f->fsfns->getpath) {
        return f->fsfns->getpath(f->file_info, string_out, f->fs_info);
      } else QIO_RETURN_CONSTANT_ERROR(ENOSYS, "missing getpath");
    } else QIO_RETURN_CONSTANT_ERROR(ENOSYS, "no fd or plugin");
  }
}

qioerr qio_file_length(qio_file_t* f, int64_t *len_out)
{
  struct stat stats;
  qioerr err;

  // Lock necessary for MEMORY buffers
  // but not necessary for file descriptors
  err = qio_lock(& f->lock);
  if( err ) return err;

  if( f->buf ) {
    err = 0;
    *len_out = qbuffer_len(f->buf);
  } else if (f->fd != -1) {
    stats.st_size = 0;
    err = qio_int_to_err(sys_fstat(f->fd, &stats));
    *len_out = stats.st_size;
  } else if(f->fsfns) {
    if (f->fsfns->filelength){
      err = f->fsfns->filelength(f->file_info, len_out, f->fs_info);
    } else QIO_RETURN_CONSTANT_ERROR(ENOSYS, "missing filelength");
  } else QIO_RETURN_CONSTANT_ERROR(ENOSYS, "no fd or plugin");

  qio_unlock(& f->lock);

  return err;
}

/* CHANNELS ----------------------------- */
static
qioerr _qio_channel_init(qio_channel_t* ch, qio_chtype_t type)
{
  memset(ch, 0, sizeof(qio_channel_t));

  // for emphasis...
  ch->cached_cur = NULL;
  ch->cached_end = NULL;
  ch->cached_end_bits = NULL;
  ch->cached_start = NULL;
  ch->cached_start_pos = 0;

  return qio_lock_init(& ch->lock);
}

static
qioerr _qio_channel_init_file_internal(qio_channel_t* ch, qio_file_t* file, qio_hint_t hints, int readable, int writeable, int64_t start, int64_t end, qio_style_t* style)
{
  qioerr err;
  qioerr newerr;

  qio_hint_t use_hints;
  //qio_method_t method;
  qio_chtype_t type;
  qio_style_t* use_style;

  // check file access matches up with this request.
  if( readable && ! (file->fdflags & QIO_FDFLAG_READABLE) ) {
    QIO_RETURN_CONSTANT_ERROR(EBADF, "not readable");
  }

  if( writeable && ! (file->fdflags & QIO_FDFLAG_WRITEABLE) ) {
    QIO_RETURN_CONSTANT_ERROR(EBADF, "not writeable");
  }

  // now normalize it!
  use_hints = choose_io_method(file, hints, file->hints,
                               file->initial_length, readable, writeable,
                               file->fp != NULL && file->use_fp);
  //method = use_hints & QIO_METHODMASK;
  type = (qio_chtype_t) (use_hints & QIO_CHTYPEMASK);

  err = _qio_channel_init(ch, type);
  if( err ) return err;

  ch->hints = use_hints;
  ch->flags = file->fdflags;
  if( ! readable ) {
    // channel is not readable... 
    ch->flags = (qio_fdflag_t) (ch->flags & ~QIO_FDFLAG_READABLE);
  }
  if( ! writeable ) {
    // channel is not writeable... 
    ch->flags = (qio_fdflag_t) (ch->flags & ~QIO_FDFLAG_WRITEABLE);
  }

  qio_file_retain(file);
  ch->file = file;

  ch->start_pos = start;
  ch->end_pos = end;
  // update the file with start_pos.
  err = 0;
  newerr = qio_lock(&ch->file->lock);
  if( !err ) err = newerr;
  if( ch->start_pos > ch->file->max_initial_position ) {
    ch->file->max_initial_position = ch->start_pos;
  }

  use_style = style;
  if( ! use_style ) use_style = &ch->file->style;

  qio_style_copy(&ch->style, use_style);

  qio_unlock(&ch->file->lock);

  return err;
}

static
qioerr _qio_channel_makebuffer_unlocked(qio_channel_t* ch)
{
  qioerr err;
  int64_t start = ch->mark_stack[0];
  void* expect_end = NULL;

  // protect against channel position beyond end of file.
  if( start > ch->end_pos ) start = ch->end_pos;

  // If the buffer is not initialized, we have to create it.
  err = qbuffer_init(&ch->buf);
  if( err ) {
    return err; // we know in this case qbuffer_is_initialized is still false..
  }

  qbuffer_reposition(&ch->buf, start);

  // Further matters... if the file has been MMAP'd,
  // put the mmap'd region into our buffer.
  err = 0;

  if( (ch->hints & QIO_METHODMASK) == QIO_METHOD_MMAP &&
      (ch->hints & QIO_CHTYPEMASK) == QIO_CH_BUFFERED ) {
    int64_t uselen;

    if( ch->file->mmap ) {
      uselen = ch->file->mmap->len - start;
      if( ch->end_pos < INT64_MAX ) {
        if( start + uselen > ch->end_pos ) {
          uselen = ch->end_pos - start;
        }
      }
      if( uselen > 0 ) {
        // Put the mmap data into the buffer.
        err = qbuffer_append(&ch->buf, ch->file->mmap, start, uselen);
      }
      expect_end = VOID_PTR_ADD(ch->file->mmap->data, uselen + start);
    }
  }

  // We should only have cached_cur/end set if it's an mmap'd file,
  // and in that case we should know cached_end is the end of the
  // file. If that's the case, we should be all set just by
  // adding to the qbuffer the file data.
  // We do not check cached_start since we might have moved
  // the mark_stack along with changing cached_start
  assert( ch->cached_end == expect_end );

  ch->mark_stack[0] = qbuffer_start_offset(&ch->buf);

  return err;
}

static inline
qioerr _qio_channel_needbuffer_unlocked(qio_channel_t* ch)
{
  if( qbuffer_is_initialized(&ch->buf) ) {
    return 0;
  } else {
    return _qio_channel_makebuffer_unlocked(ch);
  }
}

qioerr _qio_channel_init_file(qio_channel_t* ch, qio_file_t* file, qio_hint_t hints, int readable, int writeable, int64_t start, int64_t end, qio_style_t* style)
{
  qioerr err;
  size_t i;

  err = _qio_channel_init_file_internal(ch, file, hints, readable, writeable, start, end, style);
  if( err ) return err;

  start += file->initial_pos;
  end += file->initial_pos;

  ch->bit_buffer = 0;
  ch->bit_buffer_bits = 0;

  ch->mark_cur = 0;
  ch->mark_stack_size = MARK_INITIAL_STACK_SZ;
  ch->mark_stack = ch->mark_space;
  for( i = 0; i < MARK_INITIAL_STACK_SZ; i++ ) ch->mark_space[i] = -1;

  qbuffer_init_uninitialized(&ch->buf);

  ch->mark_stack[0] = start;
  ch->av_end = start;

  if( (ch->hints & QIO_METHODMASK) == QIO_METHOD_MMAP &&
      (ch->hints & QIO_CHTYPEMASK) == QIO_CH_BUFFERED ) {
    int64_t uselen;

    if( file->mmap ) {
      uselen = file->mmap->len - start;
      if( ch->end_pos < INT64_MAX ) {
        if( start + uselen > ch->end_pos ) {
          uselen = ch->end_pos - start;
        }
      }
      if( uselen > 0 ) {
        // Put the mmap data into cached.
        // (not possible to free the file until the channel is released,
        //  so this is OK, even without reference count increasing the
        //  bytes in the file...).
        ch->cached_cur = VOID_PTR_ADD(file->mmap->data, start);
        ch->cached_end = VOID_PTR_ADD(ch->cached_cur, uselen);
        ch->cached_start = ch->cached_cur;
        ch->cached_start_pos = start;
        ch->av_end = start + uselen;
      }
    }
  }

  //_qio_buffered_setup_cached(ch);

  return 0;
}

qioerr qio_channel_create(qio_channel_t** ch_out, qio_file_t* file, qio_hint_t hints, int readable, int writeable, int64_t start, int64_t end, qio_style_t* style)
{
  qio_channel_t* ret;
  qioerr err = 0;

  ret = (qio_channel_t*) qio_calloc(1, sizeof(qio_channel_t));
  if( !ret ) return QIO_ENOMEM;


  err = _qio_channel_init_file(ret, file, hints, readable, writeable, start, end, style);
  if( err ) {
    qio_free(ret);
    return err;
  } else {
    DO_INIT_REFCNT(ret);
    if( DEBUG_QIO ) printf("Creating channel %p\n", ret);
    *ch_out = ret;
    return 0;
  }
}

qioerr qio_relative_path(const char** path_out, const char* cwd, const char* path)
{
  ssize_t i,j;
  ssize_t cwd_len;
  ssize_t last_common_slash = 0;
  ssize_t later_slashes = 0;
  ssize_t after_len = 0;
  char* tmp = NULL;

  // Not an absolute path.
  if( path[0] != '/' ) {
    *path_out = qio_strdup(path);
    if( ! *path_out ) return QIO_ENOMEM;
    return 0;
  }

  // Make sure cwd does not end with a / unless it == /
  cwd_len = strlen(cwd);
  if( cwd_len > 0 && cwd[cwd_len-1] == '/' ) cwd_len--;

  // Find the common prefix of the two strings.
  for( i = 0; i < cwd_len && path[i]; i++ ) {
    if( cwd[i] == '/' && path[i] == '/' ) last_common_slash = i;
    if( cwd[i] != path[i] ) break;
  }

  // We might've gotten to the end of the string...
  // but there's a character here that should possibly
  // count as the last common slash.
  if( (cwd[i] == '\0' || cwd[i] == '/') &&
      (path[i] == '\0' || path[i] == '/') ) {
    last_common_slash = i;
  }

  if( i == cwd_len && last_common_slash == i ) {
    // cwd is a prefix or equal to path
    // just trim cwd off of path.
    if( path[i] == '/' ) i++;
    *path_out = qio_strdup( &path[i] );
    if( ! *path_out ) return QIO_ENOMEM;
    return 0;
  }

  // Otherwise, we have to add some '../'es
  // How many /'s are there in cwd after last_common_slash?
  later_slashes = 0;
  for( i = last_common_slash + 1; i < cwd_len; i++ ) {
    if( cwd[i] == '/' ) later_slashes++;
  }

  // Always consider cwd to end in a /
  later_slashes++;

  // OK, we need to add that many ../ to our relative path.
  after_len = strlen(&path[last_common_slash + 1]);
  tmp = (char*) qio_malloc(3*later_slashes+after_len+1);
  if( ! tmp ) {
    return QIO_ENOMEM;
  }

  j = 0;
  // First, put the ../
  for( i = 0; i < later_slashes; i++ ) {
    tmp[j++] = '.';
    tmp[j++] = '.';
    tmp[j++] = '/';
  }
  // Now, copy the path after last_common_slash, including trailing '\0'
  memcpy(&tmp[j], &path[last_common_slash + 1], after_len+1);

  *path_out = tmp;
  return 0;
}

/* Try to find the shortest way to write the absolute path in path_in
 * relative to the current working directory.
 */
qioerr qio_shortest_path(qio_file_t* file, const char** path_out, const char* path_in)
{
  const char* cwd = NULL;
  const char* relpath = NULL;
  qioerr err;

  if (file->fsfns && file->fsfns->getcwd) {
    err = file->fsfns->getcwd(file, &cwd, file->fs_info);
  } else {
    err = qio_int_to_err(sys_getcwd(&cwd));
  }

  if( err ) return err;

  err = qio_relative_path(&relpath, cwd, path_in);

  //printf("cwd %s abs %s rel %s\n", cwd, path_in, relpath);

  if( ! err ) {
    if( strlen(relpath) < strlen(path_in) ) {
      *path_out = relpath;
    } else {
      *path_out = qio_strdup(path_in);
      if( ! *path_out ) err = QIO_ENOMEM;
    }
  }

  qio_free((void*) cwd);

  return err;
}

qioerr qio_channel_path_offset(const int threadsafe, qio_channel_t* ch, const char** string_out, int64_t* offset_out)
{
  qioerr err;
  const char* tmp = NULL;

  if( threadsafe ) {
    err = qio_lock(&ch->lock);
    if( err ) {
      *offset_out = -1;
      *string_out = NULL;
      return err;
    }
  }

  *offset_out = qio_channel_offset_unlocked(ch);

  err = qio_file_path(ch->file, &tmp);
  if( !err ) {
    err = qio_shortest_path(ch->file, string_out, tmp);
  }

  qio_free((void*) tmp);

  if( threadsafe ) {
    qio_unlock(&ch->lock);
  }

  return err;
}

qioerr _qio_channel_final_flush_unlocked(qio_channel_t* ch)
{
  qioerr err = 0;
  qio_method_t method = (qio_method_t) (ch->hints & QIO_METHODMASK);
  qio_chtype_t type = (qio_chtype_t) (ch->hints & QIO_CHTYPEMASK);
  struct stat stats;

  if( type == QIO_CHTYPE_CLOSED ) return 0;
  if( ! ch->file ) return 0;

  err = _qio_channel_flush_unlocked(ch);
  if( ! err ) {
    // If we have a buffered writing MMAP channel, we need to truncate
    // the file under the right circumstances. See the comment
    // next to the declaration of qio_file->max_initial_position.
    if( (method == QIO_METHOD_MMAP || method == QIO_METHOD_MEMORY) &&
        (ch->flags & QIO_FDFLAG_WRITEABLE) ) {
      err = qio_lock(&ch->file->lock);
      if( !err ) {
        int64_t max_space_made = ch->av_end;
        int64_t max_written = ch->mark_stack[0];
        // Protect against advance past end of the channel.
        if( max_written > ch->end_pos ) max_written = ch->end_pos;

        if( method == QIO_METHOD_MMAP ) {
          stats.st_size = 0;
          // We got the lock. Update the space in the file.
          err = qio_int_to_err(sys_fstat(ch->file->fd, &stats));

          if( !err &&
              stats.st_size == max_space_made &&
              ch->file->max_initial_position == ch->start_pos ) {
            // Truncate the file.
            // NOTE -- this does not work with Cygwin
            // because (presuambly) Windows does not like to
            // truncate a file while it is still mapped.
            err = qio_int_to_err(sys_ftruncate(ch->file->fd, max_written ));
          }
        } else {
          // MEMORY
          // trim the file's buffer so that it's only max_written
          // long.
          int64_t cur_end = qbuffer_end_offset(ch->file->buf);
          if( cur_end > max_written ) {
            qbuffer_trim_back( ch->file->buf, cur_end - max_written );
          }
        }

        qio_unlock(&ch->file->lock);
      }
    }
  }

  // set end_pos to the current position.
  ch->end_pos = qio_channel_offset_unlocked(ch);

  if( qbuffer_is_initialized(&ch->buf) ) {
    // Destroy the buffer.
    err = qbuffer_destroy(&ch->buf);
  }

  ch->hints |= QIO_CHTYPE_CLOSED; // set to invalid type so funcs return EINVAL

  qio_file_release(ch->file);
  ch->file = NULL;

  return err;
}

void _qio_channel_destroy(qio_channel_t* ch)
{
  qioerr err;

  if( DEBUG_QIO ) printf("Destroying channel %p\n", ch);

  err = _qio_channel_final_flush_unlocked(ch);
  if( err ) {
    fprintf(stderr, "qio_channel_final_flush returned fatal error %i", qio_err_to_int(err));
    assert( !err );
    abort();
  }

  qio_lock_destroy(&ch->lock);

  qio_file_release(ch->file);
  ch->file = NULL;

  DO_DESTROY_REFCNT(ch);

  qio_free(ch);
}

static inline
qbuffer_iter_t _av_end_iter(qio_channel_t* ch)
{
  qbuffer_iter_t ret;
  ret = qbuffer_end(&ch->buf);
  // advance a negative amount.
  qbuffer_iter_advance(&ch->buf, &ret, ch->av_end - ret.offset);
  return ret;
}

static inline
qbuffer_iter_t _av_start_iter(qio_channel_t* ch)
{
  qbuffer_iter_t ret;
  ret = qbuffer_begin(&ch->buf);
  // advance a positive amount.
  qbuffer_iter_advance(&ch->buf, &ret, ch->mark_stack[0] - ret.offset);
  return ret;
}

static inline
int64_t _right_mark_start(qio_channel_t* ch)
{
  return ch->mark_stack[ch->mark_cur];
}

static inline
void _add_right_mark_start(qio_channel_t* ch, int64_t amt)
{
  ch->mark_stack[ch->mark_cur] += amt;
}

static inline
void _set_right_mark_start(qio_channel_t* ch, int64_t pos)
{
  ch->mark_stack[ch->mark_cur] = pos;
}

static
qbuffer_iter_t _right_mark_start_iter(qio_channel_t* ch)
{
  int64_t right_mark_start;
  qbuffer_iter_t ret;

  right_mark_start = _right_mark_start(ch);

  /*
  ret = qbuffer_begin(&ch->buf);
  // advance a positive amount.
  qbuffer_iter_advance(&ch->buf, &ret, right_mark_start - ret.offset);
  */
  ret = qbuffer_iter_at(&ch->buf, right_mark_start);
  return ret;
}


// allocate >= amt buffer space, and put it into the
// buffer, but don't advance any iterators.
static
qioerr _buffered_allocate_bufferspace(qio_channel_t* ch, int64_t amt, int64_t max_amt)
{
  int64_t left = amt;
  int64_t max_left = max_amt;
  int64_t uselen;
  qbytes_t* tmp;
  qioerr err;

  // allocate some space!
  while( left > 0 ) {
    err = qbytes_create_iobuf(&tmp);
    if( err ) goto error;
    uselen = tmp->len;
    if( uselen > max_left ) uselen = max_left;
    err = qbuffer_append(&ch->buf, tmp, 0, uselen);
    // qbuffer_append retains tmp, so we can release our local reference.
    // If there was an error, then it is not retained anywhere, so it is
    // reclaimed here.
    qbytes_release(tmp);

    if( err ) goto error;

    left -= uselen;
    max_left -= uselen;
  }

  err = 0;
error:
  return err;
}

// allocates space and advances the end iterator.
static
qioerr _buffered_makespace_atleast(qio_channel_t* ch, int64_t amt)
{
  qioerr err;
  int64_t max_amt;
  int return_eof = 0;

  // do not exceed end_pos.
  max_amt = INT64_MAX;
  if( ch->end_pos < INT64_MAX ) {
    max_amt = ch->end_pos - ch->av_end;
    if( max_amt < 0 ) max_amt = 0; // handle channel position beyond end
  }

  if( amt > max_amt ) {
    amt = max_amt;
    return_eof = 1;
  }

  err = _buffered_allocate_bufferspace(ch, amt, max_amt);
  if( err ) return err;

  ch->av_end = qbuffer_end_offset(&ch->buf);

  if( return_eof ) return QIO_EEOF;
  else return 0;
}

static
qioerr _buffered_get_memory_file_lock_held(qio_channel_t* ch, int64_t amt, int writing)
{
  qioerr err;
  int eof = 0;
  int64_t start, end;
  qbuffer_iter_t fstart;
  qbuffer_iter_t fend;


  if( ch->av_end != qbuffer_end_offset(&ch->buf) ) {
    QIO_RETURN_CONSTANT_ERROR(EINVAL, "internal error");
  }


  start = qbuffer_end_offset(&ch->buf);
  end = start + amt;

  // do not exceed end_pos.
  if( end > ch->end_pos ) {
    end = ch->end_pos;
  }

  // Do we need to add to the buffer, if we're
  // writing?
  if( writing ) {
    if( end > qbuffer_end_offset(ch->file->buf) ) {
      // Try extending the last part in the buffer
      // if it can be extended.
      qbuffer_extend_back(ch->file->buf);
    }

    while( end > qbuffer_end_offset(ch->file->buf) ) {
      // add an IO chunk.
      qbytes_t* iobuf = NULL;
      err = qbytes_create_iobuf(&iobuf);
      if( err ) goto error;
      err = qbuffer_append(ch->file->buf, iobuf, 0, qbytes_len(iobuf));
      // qbuffer_append retains iobuf, so we can release our local reference.
      // If there was an error, then this releases the buffer entirely.
      qbytes_release(iobuf);

      if( err ) goto error;
    }
  } else {
    // When reading, do not go past end of buffer.
    if( end > qbuffer_end_offset(ch->file->buf) ) {
      end = qbuffer_end_offset(ch->file->buf);
    }
  }

  // Set fstart and fend to the position of start/end in the
  // file's buffer.
  fstart = qbuffer_iter_at(ch->file->buf, start);
  fend = fstart;
  qbuffer_iter_advance(ch->file->buf, &fend, end - start);

  // round 'end' forward to the end of a chunk,
  // so that we only read entire chunks into our buffer.
  qbuffer_iter_ceil_part(ch->file->buf, &fend);

  // Do not allow writing past end_pos.
  if( fend.offset > ch->end_pos ) {
    fend = fstart;
    qbuffer_iter_advance(ch->file->buf, &fend, end - start);
  }

  // If we're not going to get all the requested data, return EEOF.
  if( qbuffer_iter_num_bytes(fstart, fend) < amt ) eof = 1;

  // Now append the bytes objects in the file's buffer
  // from fstart to fend to our channel buffer.
  // This just copies pointers and increases reference counts.
  err = qbuffer_append_buffer(&ch->buf, ch->file->buf, fstart, fend);
  if( err ) goto error;

  // Update av_end to be pointing to the end of the buffer.
  ch->av_end += qbuffer_iter_num_bytes(fstart, fend);

  // OK!
  err = 0;
  // make sure to return EEOF if we ran out of room.
  if( eof ) err = QIO_EEOF;

error:
  return err;
}


static
qioerr _buffered_get_memory(qio_channel_t* ch, int64_t amt, int writing)
{
  qioerr err;

  err = _qio_channel_needbuffer_unlocked(ch);
  if( err ) return err;
  
  // lock the file's buffer, which protects
  // access to file->buf.
  err = qio_lock(&ch->file->lock);
  if( err ) return err;

  err = _buffered_get_memory_file_lock_held(ch, amt, writing);

  qio_unlock(&ch->file->lock);
  return err;
}

static
qioerr _buffered_get_mmap(qio_channel_t* ch, int64_t amt_in, int writing)
{
  qbuffer_iter_t start;
  qioerr err;
  size_t mmap_chunk = qio_mmap_chunk_iobufs * qbytes_iobuf_size;
  struct stat stats;
  int prot;
  void* data;
  int64_t len;
  int64_t skip;
  qbytes_t* bytes;
  int eof = 0;
  long pagesize = 0;
  int64_t pages_in;
  int64_t map_start;
  int64_t amt = amt_in;

  err = _qio_channel_needbuffer_unlocked(ch);
  if( err ) return err;

  if( ch->av_end != qbuffer_end_offset(&ch->buf) ) {
    QIO_RETURN_CONSTANT_ERROR(EINVAL, "internal error");
  }

  // round start down to page size.
  pagesize = sys_page_size();

  start = qbuffer_end(&ch->buf);

  pages_in = start.offset / pagesize;
  map_start = pages_in * pagesize;
  skip = start.offset - map_start;

  amt += skip;

  // Round amt up to mmap_chunk size, store in len.
  // We'll map len bytes starting at map_start.
  {
    int64_t nchunks = amt / mmap_chunk;
    int64_t rounded_down = nchunks * mmap_chunk;

    // never mmap 0 bytes..
    if( rounded_down == 0 ) rounded_down = mmap_chunk;

    if( rounded_down < amt ) len = rounded_down + mmap_chunk;
    else len = rounded_down;
  }

  // Seek to the end of the file.
  // Get the file's length.
  err = qio_int_to_err(sys_fstat(ch->file->fd, &stats));
  if( err ) return err;

  // do not exceed end_pos.
  if( ch->end_pos < INT64_MAX ) {
    if( map_start + len > ch->end_pos ) {
      len = ch->end_pos - map_start;
    }
  }

  if( map_start + len > stats.st_size ) {
    if( writing ) {
      // Extend the file by writing a 0 at the
      // last position of the mapping. Note that there is no
      // race condition problem with multiple writers when we
      // do it this way (vs ftruncate) since if somebody else
      // extends the file past this position after we called fstat,
      // we won't mess up their mmap.
      
     
      // Make sure that we have actual disk space for the mapping.
      // Note that posix_fallocate returns an error code.
#ifdef __linux__
      err = qio_int_to_err(sys_posix_fallocate(ch->file->fd, map_start, len));
      if( err ) return err;
#else
      {
        uint8_t zero = 0;
        ssize_t wrote = 0;
        // This code could be used on a system without posix_fallocate
        err = qio_int_to_err(sys_pwrite(ch->file->fd, &zero, 1, map_start + len - 1, &wrote));
        if( err ) return err;
      }
#endif
    } else {
      // Don't mmap all that -- just mmap to how much we're reading.
      len = stats.st_size - map_start;
    }
  }

  // If we're not going to get all the requested data, return EEOF.
  if( len < amt ) eof = 1;

  if( len > 0 ) {
    // OK, now mmap
    prot = PROT_READ;
    if( ch->flags & QIO_FDFLAG_WRITEABLE ) prot |= PROT_WRITE;

    if( len > SSIZE_MAX ) QIO_RETURN_CONSTANT_ERROR(EOVERFLOW, "overflow in mmap");

    err = qio_int_to_err(sys_mmap(NULL, len, prot, MAP_SHARED, ch->file->fd, map_start, &data));
    if( err ) return err;

    err = qbytes_create_generic(&bytes, data, len, qbytes_free_munmap);
    if( err ) {
      sys_munmap(data, len);
      return err;
    }

    err = qbuffer_append(&ch->buf, bytes, skip, len - skip);
    // qbuffer_append retains ch->buf, so we can release our local reference.
    // If there was an error, then we release bytes entirely.
    qbytes_release(bytes); // munmaps on error, decs ref count normally.
    ch->av_end = qbuffer_end_offset(&ch->buf);

    if( err ) return err;
  }

  if( eof ) return QIO_EEOF;
  else return 0;
}

// Runs read or pread, whichever is appropriate,
// to read into the buffer.
static
qioerr _buffered_read_atleast(qio_channel_t* ch, int64_t amt)
{
  qbuffer_iter_t read_start;
  qbuffer_iter_t read_end;
  ssize_t num_read;
  int64_t left = amt;
  int64_t max_amt;
  int return_eof = 0;
  qioerr err;
  qio_method_t method = (qio_method_t) (ch->hints & QIO_METHODMASK);

  err = _qio_channel_needbuffer_unlocked(ch);
  if( err ) return err;

  // do not exceed end_pos.
  max_amt = INT64_MAX;
  if( ch->end_pos < INT64_MAX ) {
    max_amt = ch->end_pos - ch->av_end;
    if( max_amt < 0 ) max_amt = 0; // handle channel position beyond end
  }

  if( amt > max_amt ) {
    amt = max_amt;
    return_eof = 1;
  }

  //printf("Allocating bufferspace %lli\n", (long long int) amt);
  err = _buffered_allocate_bufferspace(ch, amt, max_amt);
  if( err ) return err;

  read_start = _av_end_iter(ch);

  left = amt;
  while(left > 0) {
    read_end = read_start;
    qbuffer_iter_advance(&ch->buf, &read_end, left);

    // Round up to whole chunk.
    qbuffer_iter_ceil_part(&ch->buf, &read_end);

    QIO_GET_CONSTANT_ERROR(err, EINVAL, "read method not implemented");
    num_read = 0;
    switch (method) {
      case QIO_METHOD_READWRITE:
        err = qio_readv(ch->file, &ch->buf, read_start, read_end, &num_read);
        break;
      case QIO_METHOD_PREADPWRITE:
        err = qio_preadv(ch->file, &ch->buf, read_start, read_end, read_start.offset, &num_read);
        break;
      case QIO_METHOD_FREADFWRITE:
        err = qio_freadv(ch->file->fp, &ch->buf, read_start, read_end, &num_read);
        break;
      case QIO_METHOD_MMAP:
      case QIO_METHOD_MEMORY:
        // should've been handled outside this method!
        QIO_GET_CONSTANT_ERROR(err, EINVAL, "internal error");
        break;
      // no default to get warnings when new methods are added
    }

    left -= num_read;
    qbuffer_iter_advance(&ch->buf, &read_start, num_read);

    if( err ) break;
  }

  ch->av_end = read_start.offset;

  if( err ) return err;

  if( return_eof ) return QIO_EEOF;
  else return 0;
}

static
qioerr _qio_flush_bits_if_needed_unlocked(qio_channel_t* restrict ch)
{
  qioerr err = 0;
  int keep_bytes = 0;
  qio_bitbuffer_t part_one_bits_be;
  int writing = ch->flags & QIO_FDFLAG_WRITEABLE;
  int flush;


  if( writing ) flush = ch->bit_buffer_bits > 0;
  else flush = ch->bits_read_bytes > 0;

  if( flush ) {

    //printf("IN FLUSH BITS bit_buffer_bits=%i read_bytes=%i\n", ch->bit_buffer_bits, ch->bits_read_bytes);

    if( writing ) {
      //printf("FLUSHING TO BYTE %i\n", ch->bit_buffer_bits);
      keep_bytes = (ch->bit_buffer_bits + 7)/8;

      // Pad out the end of bit_buffer with zeros.
      err = qio_channel_write_bits(false, ch, 0, 8*sizeof(qio_bitbuffer_t) - ch->bit_buffer_bits);

      part_one_bits_be = qio_bitbuffer_tobe(ch->bit_buffer); // big endian now.
    } else {
      keep_bytes = (7 + 8*ch->bits_read_bytes - ch->bit_buffer_bits) / 8;
    }
  }

  if( ch->cached_end_bits ) {
    ch->cached_end = ch->cached_end_bits;
    ch->cached_end_bits = NULL;
  }

  ch->bit_buffer = 0;
  ch->bit_buffer_bits = 0;
  ch->bits_read_bytes = 0;

  if( flush ) {
    if( writing ) {
      //printf("IN FLUSH BITS WRITING %i BYTES %llx\n", keep_bytes, (long long int) qio_bitbuffer_unbe(part_one_bits_be) );
      // Now write the top keep_bytes of ch->bit_buffer.
      err = qio_channel_write_amt(false, ch, &part_one_bits_be, keep_bytes);
    } else {
      // advance past any bits we've already read..
      err = qio_channel_read_amt(false, ch, &part_one_bits_be, keep_bytes);
    }
  }

  return err;
}


/* This function updates our buffer ch->buf with the
 * current position from the fast-path pointer ch->cached_cur
 */
void _qio_buffered_advance_cached(qio_channel_t* ch)
{
  qioerr err;
  int64_t cur_pos_cached;
  int64_t cur_pos_buf;

  // flush any bits stored up.
  // Note that we only store up bits for
  // more than a byte if we've got a buffered
  // channel and cached->cur has room for
  // 2 8-byte words. So we can only lose
  // up to a byte from this particular
  // call failing.
  err = _qio_flush_bits_if_needed_unlocked(ch);

  // The cached data is from 
  //   ch->cached_start_pos to 
  //   ch->cached_start_pos + (ch->cached_end - ch->cached_start)
  // The current position, according to the cached data, is
  //   ch->cached_start_pos + (ch->cached_cur - ch->cached_start)

  if( ch->cached_end ) {
    cur_pos_cached = ch->cached_start_pos +
                       VOID_PTR_DIFF(ch->cached_cur, ch->cached_start);
    cur_pos_buf = _right_mark_start(ch);

    // We cannot go backwards with cached...
    assert(cur_pos_cached >= cur_pos_buf);

    //printf("advance cached %li %li\n", (long int) cur_pos_cached, (long int) cur_pos_buf);
    _add_right_mark_start(ch, cur_pos_cached - cur_pos_buf);

    // Clear out where we are.. If we're doing this
    // before a read or a write, we'll recompute it in a jiffy.
    ch->cached_cur = NULL;
    ch->cached_end = NULL;
  }

  _qio_channel_set_error_unlocked(ch, err);
}

void _qio_buffered_setup_cached(qio_channel_t* ch)
{
  int64_t av_bytes;

  ch->cached_cur = NULL;
  ch->cached_end = NULL;
  ch->cached_start = NULL;

  // disable the fast path if the right hint is set.
  if( ch->hints & QIO_HINT_NOFAST ) return;

  // Put the available data in read_cur and read_end.
  av_bytes = ch->av_end - _right_mark_start(ch);
  if( av_bytes > 0 ) {
    qbuffer_iter_t start;
    qbuffer_iter_t end;
    qbytes_t* bytes;
    int64_t skip;
    int64_t len;

    start = _right_mark_start_iter(ch);
    end = _av_end_iter(ch);
    qbuffer_iter_get(start, end, &bytes, &skip, &len);

    if( len > av_bytes ) len = av_bytes;

    ch->cached_cur = VOID_PTR_ADD(bytes->data, skip);
    ch->cached_start = ch->cached_cur;
    ch->cached_start_pos = start.offset;
    ch->cached_end = VOID_PTR_ADD(bytes->data, skip + len);
    //printf("setup has len=%li\n", (long int) len);
  }
  //printf("setup cached start %lx %p %p\n", (long) ch->cached_start_pos, ch->cached_cur, ch->cached_end);
}


// Writes chunks that are complete. If flushall is set,
// also writes an incomplete portion of a chunk.
//
// Calls qio_buffered_setup_cached if there were no errors
//
// This function returns an error code, but in some situations
// the error code is not checked. So it needs to return the
// same error code again (or succeed) when the action
// is tried again. This is mainly an issue for writing.
static
qioerr _qio_buffered_behind(qio_channel_t* ch, int flushall)
{
  // write any chunks before av_start
  // pop them from the buffer
  // recompute the iterators.
  qbuffer_iter_t start;
  qbuffer_iter_t write_start;
  qbuffer_iter_t write_end;
  qioerr err;
  ssize_t num_written;
  qio_method_t method = (qio_method_t) (ch->hints & QIO_METHODMASK);

  // If we are a FILE* type buffer, we want to automatically
  // flush after every write, so that C I/O can be intermixed
  // with QIO calls. This is (obviously) not the most perfomant way to do
  // it, but we expect this to be used with stdout/stderr mostly,
  // where timely updating (e.g. line-buffering) is more important
  // than total speed.
  if( (ch->hints & QIO_METHODMASK) == QIO_METHOD_FREADFWRITE ) {
    flushall = 1;
  }

  write_start = qbuffer_begin(&ch->buf);
  write_end = _av_start_iter(ch);

  if( !flushall ) {
    // Move write_end back to the start of the chunk
    // we're working on.
    qbuffer_iter_floor_part(&ch->buf, &write_end);
  }

  // If there's nothing to write, just return. We don't even need
  // to update the iterators. This is the common case.
  if( qbuffer_iter_num_bytes(write_start, write_end) == 0 ) {
    err = 0;
    goto done;
  }

  //fprintf(stderr, "starting write\n");
  //debug_print_qbuffer(&ch->buf);

  if(ch->hints & QIO_HINT_DIRECT) {
    // Round out the data to write to the end of the current chunk.
    qbuffer_iter_ceil_part(&ch->buf, &write_end);
  }

  if(ch->flags & QIO_FDFLAG_WRITEABLE) {
    while( qbuffer_iter_num_bytes(write_start, write_end) > 0 ) {
      QIO_GET_CONSTANT_ERROR(err, EINVAL, "write method not implemented");
      num_written = 0;
      switch (method) {
        case QIO_METHOD_READWRITE:
          err = qio_writev(ch->file, &ch->buf, write_start, write_end, &num_written);
          break;
        case QIO_METHOD_PREADPWRITE:
          err = qio_pwritev(ch->file, &ch->buf, write_start, write_end, write_start.offset, &num_written);
          break;
        case QIO_METHOD_FREADFWRITE:
          err = qio_fwritev(ch->file->fp, &ch->buf, write_start, write_end, &num_written);
          break;
        case QIO_METHOD_MMAP:
        case QIO_METHOD_MEMORY:
          // do nothing; mmap already puts data.
          // We could call msync here if we were feeling really pushy.
          err = 0;
          num_written = qbuffer_iter_num_bytes(write_start, write_end);
          break;
        // no default to get warnings when new methods are added
      }
      if( err ) goto error;
      qbuffer_iter_advance(&ch->buf, &write_start, num_written);
    }
  } else {
    // just pretend like we wrote it; in fact we just deallocate
    // the buffer space below.
    write_start = write_end;
  }

  err = 0;

error:
  //fprintf(stderr, "before trim\n");
  //debug_print_qbuffer(&ch->buf);

  start = qbuffer_begin(&ch->buf);
  // Now remove parts we wrote. This might invalidate iterators!
  qbuffer_trim_front(&ch->buf, qbuffer_iter_num_bytes(start, write_start));

  //fprintf(stderr, "after trim\n");
  //debug_print_qbuffer(&ch->buf);

done:
  if( !err ) {
    _qio_buffered_setup_cached(ch);
  }

  return err;
}

qioerr _qio_channel_require_unlocked(qio_channel_t* ch, int64_t amt, int writing)
{
  qioerr err;

  int64_t n_available;
  int64_t n_needed;

  err = _qio_channel_needbuffer_unlocked(ch);
  if( err ) return err;

  // Include whatever data we got in cached_cur/cached_end
  _qio_buffered_advance_cached(ch);

  n_available = ch->av_end - _right_mark_start(ch);
  // Is the data already available?
  if( amt <= n_available ) {
    // Great! Don't do anything.
    return 0;
  }

  // End < position means we are at EOF.
  if(n_available < 0) return QIO_EEOF;

  // Otherwise, we need some data.
  n_needed = amt - n_available;

  if( (ch->hints & QIO_METHODMASK) == QIO_METHOD_MMAP ) {
    err = _buffered_get_mmap(ch, n_needed, writing);
  } else if( (ch->hints & QIO_METHODMASK) == QIO_METHOD_MEMORY ) {
    err = _buffered_get_memory(ch, n_needed, writing);
  } else {
    if( ch->flags & QIO_FDFLAG_READABLE ) {
      // we're reading the data. So read some data!
      err = _buffered_read_atleast(ch, n_needed);
    } else {
      // Just writing. Add some space to the end of the channel.
      err = _buffered_makespace_atleast(ch, n_needed);
    }
  }
  return err;
}

static
qioerr _qio_buffered_read(qio_channel_t* ch, void* ptr, ssize_t len, ssize_t* amt_read)
{
  qbuffer_iter_t start;
  qbuffer_iter_t end;
  int64_t gotlen = 0;
  qioerr err;
  int eof;

  // handle channel position beyond end.
  if( _right_mark_start(ch) > ch->end_pos ) return QIO_EEOF;

  // do the actual read. (require calls advance_cached)
  err = _qio_channel_require_unlocked(ch, len, 0);
  eof = 0;
  if( qio_err_to_int(err) == EEOF ) eof = 1;
  else if( err ) goto error;

  // figure out the end of the data to copy
  gotlen = ch->av_end - _right_mark_start(ch);
  start = _right_mark_start_iter(ch);
  if( len < gotlen ) {
    gotlen = len;
    end = start;
    qbuffer_iter_advance(&ch->buf, &end, len);
  } else {
    end = _av_end_iter(ch);
  }

  // Now copy out the data.
  err = qbuffer_copyout(&ch->buf, start, end, ptr, gotlen);
  if( err ) goto error;

  // now advance the start of the available buffer by the amount.
  _set_right_mark_start(ch, end.offset);

  // did we get to a different part? if so, we can release some
  // buffers.
  err = _qio_buffered_behind(ch, false);
  if( err ) goto error;

  err = 0;
  if( eof ) err = QIO_EEOF;

error:
  *amt_read = gotlen;
  return err;
}

/*
qioerr qio_buffered_read_until(qio_channel_t* ch, qbytes_t** ret, recognizer_t recognize, void* state)
{
  assert(0);
}
*/

static
qioerr _qio_buffered_write(qio_channel_t* ch, const void* ptr, ssize_t len, ssize_t *amt_written)
{
  qbuffer_iter_t start;
  qbuffer_iter_t end;
  int64_t gotlen = 0;
  qioerr err;
  int eof;

  // handle channel position beyond end.
  if( _right_mark_start(ch) > ch->end_pos ) return QIO_EEOF;

  // make sure we have buffer space. (require calls advance_cached)
  err = _qio_channel_require_unlocked(ch, len, 1);
  eof = 0;
  if( qio_err_to_int(err) == EEOF ) eof = 1;
  else if( err ) goto error;

  // figure out the end of the data to copy
  start = _right_mark_start_iter(ch);
  end = start;
  gotlen = qbuffer_iter_num_bytes_after(&ch->buf, end);
  if( len < gotlen ) gotlen = len;
  qbuffer_iter_advance(&ch->buf, &end, gotlen);

  // now copy the data in to the buffer.
  err = qbuffer_copyin(&ch->buf, start, end, ptr, gotlen);
  if( err ) goto error;

  // now move start forward.
  _set_right_mark_start(ch, end.offset);

  // did we get to a different part? If so, call write()
  err = _qio_buffered_behind(ch, false);
  if( err ) goto error;

  err = 0;
  if( eof ) err = QIO_EEOF;
error:
  *amt_written = gotlen;
  return err;
}

static
qioerr _qio_unbuffered_write(qio_channel_t* ch, const void* ptr, ssize_t len_in, ssize_t *amt_written)
{
  ssize_t num_written;
  size_t num_written_u;
  ssize_t len;
  qioerr err;
  qio_method_t method = (qio_method_t) (ch->hints & QIO_METHODMASK);
  int return_eof = 0;

  // handle channel position beyond end.
  if( _right_mark_start(ch) > ch->end_pos ) return QIO_EEOF;

  // do not exceed end_pos.
  if( ch->end_pos < INT64_MAX ) {
    if( _right_mark_start(ch) + len_in > ch->end_pos ) {
      len_in = ch->end_pos - _right_mark_start(ch);
      return_eof = 1;
    }
  }
  len = len_in;

  if( method == QIO_METHOD_MMAP &&
      ch->file->mmap && _right_mark_start(ch) + len <= ch->file->mmap->len) {
    // Copy the data to the mmap.
    memcpy( VOID_PTR_ADD(ch->file->mmap->data,_right_mark_start(ch)), ptr, len);
    _add_right_mark_start(ch, len);
  } else {
    while( len > 0 ) {
      QIO_GET_CONSTANT_ERROR(err, EINVAL, "write method not implemented");
      num_written = 0;
      switch (method) {
        case QIO_METHOD_READWRITE:
          err = qio_int_to_err(sys_write(ch->file->fd, ptr, len, &num_written));
          break;
        case QIO_METHOD_MMAP: // mmap uses pread/pwrite when we're 
                              // outside the mmap'd region.
        case QIO_METHOD_PREADPWRITE:
          err = qio_int_to_err(sys_pwrite(ch->file->fd, ptr, len, _right_mark_start(ch), &num_written));
          break;
        case QIO_METHOD_FREADFWRITE:
          if( ch->file->fp ) {
            num_written_u = fwrite(ptr, 1, len, ch->file->fp);
            err = 0;
            if( num_written_u == 0 ) {
              err = qio_int_to_err(ferror(ch->file->fp));
            }
            num_written = num_written_u;
          } else {
            QIO_GET_CONSTANT_ERROR(err, EINVAL, "missing file pointer");
            num_written = 0;
          }
          break;
        case QIO_METHOD_MEMORY:
          /* This could be supported, but for
           * now, only buffered memory-only channels will work.
           */
          /* what we would need to do:
          // lock the file lock
          //
          // make sure space is available in the file's buffer,
          // growing the buffer if necessary
          //
          // copy the data in to the file's buffer
          //
          // update something so we can remove extra space
          // from the end of the buffer when we're all done.
          //
          // unlock the file lock
          */
          QIO_GET_CONSTANT_ERROR(err, EINVAL, "not supported for memory file");
          break;
        // no default to get warnings when new methods are added
      }
      if( err ) {
        *amt_written = num_written + len_in - len;
        return err;
      }
      ptr = VOID_PTR_ADD(ptr, num_written);
      len -= num_written;
      _add_right_mark_start(ch, num_written);
    }
  }

  *amt_written = len_in;
  if( return_eof ) return QIO_EEOF;
  else return 0;
}

static
qioerr _qio_unbuffered_read(qio_channel_t* ch, void* ptr, ssize_t len_in, ssize_t *amt_read)
{
  ssize_t num_read;
  size_t num_read_u;
  ssize_t len;
  qioerr err;
  qio_method_t method = (qio_method_t) (ch->hints & QIO_METHODMASK);
  int return_eof = 0;

  // handle channel position beyond end.
  if( _right_mark_start(ch) > ch->end_pos ) return QIO_EEOF;

  // do not exceed end_pos.
  if( ch->end_pos < INT64_MAX ) {
    if( _right_mark_start(ch) + len_in > ch->end_pos ) {
      len_in = ch->end_pos - _right_mark_start(ch);
      return_eof = 1;
    }
  }
  len = len_in;

  if( ch->file->mmap &&
      (method == QIO_METHOD_PREADPWRITE || method == QIO_METHOD_MMAP) &&
      _right_mark_start(ch) + len <= ch->file->mmap->len) {
    // As long as we're using an I/O method that seeks on every read,
    // copy the data out of the mmap.
    memcpy( ptr, VOID_PTR_ADD(ch->file->mmap->data,_right_mark_start(ch)), len);
    _add_right_mark_start(ch, len);
  } else {
    while( len > 0 ) {
      QIO_GET_CONSTANT_ERROR(err, EINVAL, "read method not implemented");
      num_read = 0;
      switch (method) {
        case QIO_METHOD_READWRITE:
          err = qio_int_to_err(sys_read(ch->file->fd, ptr, len, &num_read));
          break;
        case QIO_METHOD_MMAP:
        case QIO_METHOD_PREADPWRITE:
          err = qio_int_to_err(sys_pread(ch->file->fd, ptr, len, _right_mark_start(ch), &num_read));
          break;
        case QIO_METHOD_FREADFWRITE:
          if( ch->file->fp ) {
            num_read_u = fread(ptr, 1, len, ch->file->fp);
            err = 0;
            if( num_read_u == 0 ) {
              if( feof(ch->file->fp) ) err = QIO_EEOF;
              else err = qio_int_to_err(ferror(ch->file->fp));
            }
            num_read = num_read_u;
          } else {
            QIO_GET_CONSTANT_ERROR(err, EINVAL, "missing file pointer");
            num_read = 0;
          }
          break;
        case QIO_METHOD_MEMORY:
          /* This could be supported, but for
           * now, only buffered memory-only channels will work.
           */
          /* what we would have to do:
          // lock the file lock
          //
          // make sure space is available in the file's buffer
          //
          // copy the data from the file's buffer
          qbuffer_copyout();
          //
          // unlock the file lock
          */
          QIO_GET_CONSTANT_ERROR(err, EINVAL, "not supported for memory file");
          break;
        // no default to get warnings when new methods are added
      }
      // Return early on an error or on EOF.
      if( err ) {
        *amt_read = num_read + len_in - len;
        return err;
      }
      ptr = VOID_PTR_ADD(ptr, num_read);
      len -= num_read;
      _add_right_mark_start(ch, num_read);
    }
  }

  *amt_read = len_in;
  if( return_eof ) return QIO_EEOF;
  else return 0;
}

qioerr _qio_channel_flush_qio_unlocked(qio_channel_t* ch)
{
  qioerr err, saved_err;
  err_t errcode;

  err = 0;

  // if writing, write anything in the bits...
  err = _qio_flush_bits_if_needed_unlocked(ch);

  // Handle flushing any buffers.

  // If we've got no buffer, we don't have anything to
  // write-behind. Note, though, that if we decide to call
  // msync on mmap writes, the cached mmap data in cached_cur
  // would need to get msync'd too when the qbuffer is not
  // initialized.
  if( qbuffer_is_initialized(&ch->buf) ) {
    _qio_buffered_advance_cached(ch);
    err = _qio_buffered_behind(ch, true);
    if( err ) return err;
  }

  // If there was an error saved earlier, report it now.
  // We don't report EILSEQ, EEOF, or EFORMAT on a flush.
  saved_err = qio_channel_error(ch);
  errcode = qio_err_to_int(saved_err);
  if( !err &&
      !(errcode == EILSEQ || errcode == EEOF || errcode == EFORMAT) ) {
    err = saved_err;
  }
  return err;
}

qioerr _qio_channel_flush_unlocked(qio_channel_t* ch)
{
  qio_method_t method = (qio_method_t) (ch->hints & QIO_METHODMASK);
  qioerr err;

  err = _qio_channel_flush_qio_unlocked(ch);

  // Also flush cstdio buffer if we're using fread/fwrite
  // and we're writing.
  if( method == QIO_METHOD_FREADFWRITE &&
      (ch->flags & QIO_FDFLAG_WRITEABLE) ) {
    int got = fflush(ch->file->fp);
    if( got && err == 0 ) err = qio_mkerror_errno();
  }

  return err;
}

static inline
int _use_buffered(qio_channel_t* ch, ssize_t len)
{
  qio_method_t method = (qio_method_t) (ch->hints & QIO_METHODMASK);
  qio_chtype_t type = (qio_chtype_t) (ch->hints & QIO_CHTYPEMASK);
  int64_t offset = qio_channel_offset_unlocked(ch);

  if( type == QIO_CH_ALWAYS_UNBUFFERED ) return 0;
  // There are cases in which a buffer is required
  else if( type == QIO_CH_ALWAYS_BUFFERED ) return 1;
  else if (qbuffer_is_initialized(&ch->buf)) return 1;
  else if (ch->cached_cur) return 1;
  else if (ch->mark_cur > 0) return 1;
  else if (method == QIO_METHOD_MEMORY) return 1;
  // Do not bother initializing the buffer if we are going
  // to read outside of the channel's region.
  else if (offset == ch->end_pos) return 0; 
  else if (offset > ch->start_pos ||
           offset + len < ch->end_pos) return 1;
  else return 0;
}

/* _qio_slow_write does the I/O passed itself, and also
 * sets ch->write_cur and ch->write_end appropriately (if possible)
 * so that future calls will go through that fast path.
 *
 * This function writes whatever is in the buffer up to ch->write_cur
 * and then writes the data in ptr, len.
 *
 * The lock must be held (if we're using the lock) before this is called.
 */
qioerr _qio_slow_write(qio_channel_t* ch, const void* ptr, ssize_t len, ssize_t* amt_written)
{
  *amt_written = 0;

  if( ! (ch->flags & QIO_FDFLAG_WRITEABLE ) ) {
    QIO_RETURN_CONSTANT_ERROR(EBADF, "not writeable");
  }

  if( _use_buffered(ch, len) ) {
    return _qio_buffered_write(ch, ptr, len, amt_written);
  } else {
    return _qio_unbuffered_write(ch, ptr, len, amt_written);
  }
}

qioerr _qio_slow_read(qio_channel_t* ch, void* ptr, ssize_t len, ssize_t* amt_read)
{
  qioerr ret;

  *amt_read = 0;

  if( ! (ch->flags & QIO_FDFLAG_READABLE ) ) {
    QIO_RETURN_CONSTANT_ERROR(EBADF, "not readable");
  }

  ret = 0;

  if( _use_buffered(ch, len) ) {
    ret = _qio_buffered_read(ch, ptr, len, amt_read);
  } else {
    ret = _qio_unbuffered_read(ch, ptr, len, amt_read);
  }

  if( qio_err_to_int(ret) == EEOF ) {
    // Update the channel end position if we got EOF
    // (this makes the EOF sticky).
    ch->end_pos = ch->av_end; 
  }

  return ret;
}

// Only returns locking errors (ie when threadsafe=true).
qioerr qio_channel_offset(const int threadsafe, qio_channel_t* ch, int64_t* offset_out)
{
  qioerr err;

  if( threadsafe ) {
    err = qio_lock(&ch->lock);
    if( err ) {
      *offset_out = -1;
      return err;
    }
  }

  *offset_out = qio_channel_offset_unlocked(ch);

  if( threadsafe ) {
    qio_unlock(&ch->lock);
  }

  return 0;
}

qioerr qio_channel_end_offset(const int threadsafe, qio_channel_t* ch, int64_t* offset_out)
{
  qioerr err;

  if( threadsafe ) {
    err = qio_lock(&ch->lock);
    if( err ) {
      *offset_out = -1;
      return err;
    }
  }

  *offset_out = qio_channel_end_offset_unlocked(ch);

  if( threadsafe ) {
    qio_unlock(&ch->lock);
  }

  return 0;
}

static
qioerr _qio_channel_put_bytes_unlocked(qio_channel_t* ch, qbytes_t* bytes, int64_t skip_bytes, int64_t len_bytes)
{
  qioerr err;
  int64_t use_len, use_skip, copylen;

  qio_method_t method = (qio_method_t) (ch->hints & QIO_METHODMASK);

  err = _qio_channel_needbuffer_unlocked(ch);
  if( err ) return err;

  // advance past any data put in cached_cur
  _qio_buffered_advance_cached(ch);

  // check that we don't write past the channel's region.
  {
    int64_t start, end;
    start = _right_mark_start(ch);
    end = start + len_bytes;
    if( end > ch->end_pos ) {
      end = ch->end_pos;
    }
    use_len = end - start;
    use_skip = skip_bytes;
  }

  // Now, if we're using MMAP, we need to copy the data
  // to the mmap'd region, extending it if necessary.
  // In general, this probably doesn't make sense (because
  // the system will read the data before writing it).
  // However, we default to pwrite when writing, and besides
  // that, when appending, the system will avoid the read
  // (since the file will have just had space allocated and
  // so the filesystem can know it's all zeros anyway).
  //
  // Meanwhile, if we're using MEMORY, and we
  // have some blocks in our buffer, we want to copy
  // from bytes to the blocks.
  //
  // Once we run out of blocks, we'll:
  //   for MEMORY, append to the file's buffer and channel's buffer
  //   for others, append to the channel's buffer

  // If we're using MEMORY, lock the file
  if( method == QIO_METHOD_MEMORY ) {
    err = qio_lock(&ch->file->lock);
    if( err ) return err;
  }

  // Adjust our channel buffer
  if( method == QIO_METHOD_MMAP ) {
    // extend the file and our buffer.
    err = _buffered_get_mmap(ch, use_len, true);
    if( err ) goto error; // can't have EOF because we're writing.
  } else if( method == QIO_METHOD_MEMORY ) {
    // get any bytes from the channel but without adding
    err = _buffered_get_memory_file_lock_held(ch, use_len, false);
    if( qio_err_to_int(err) == EEOF ) err = 0; // ignore EOF, we'll just append in a moment.
    if( err ) goto error;
  } else {
    // Remove everything after write-mark from the channel buffer
    // so we can zero-copy the bytes in here.
    ch->av_end = _right_mark_start(ch);
    qbuffer_trim_back(& ch->buf, qbuffer_end_offset(&ch->buf) - ch->av_end);
  }

  if( ch->av_end != qbuffer_end_offset(&ch->buf) ) {
   QIO_GET_CONSTANT_ERROR(err, EINVAL, "internal error");
   goto error;
  }

  // Now, copy data from bytes in as long as there's
  // buffer area to copy in to.
  copylen = ch->av_end - _right_mark_start( ch );
  if( copylen > 0 ) {
    err = qbuffer_copyin(& ch->buf,
                         _right_mark_start_iter( ch ),
                         qbuffer_end(&ch->buf),
                         VOID_PTR_ADD(bytes->data, use_skip), copylen);
    if( err ) goto error;

    use_skip += copylen;
    use_len -= copylen;

    // Update the channel position.
    _set_right_mark_start(ch, _right_mark_start(ch) + copylen);
  }

  // Now, append bytes until there's no more appending to do.
  if( use_len > 0 ) {
    if( method == QIO_METHOD_MMAP )
      QIO_RETURN_CONSTANT_ERROR(EINVAL, "internal error");

    // If we're a MEMORY buffer, append to the file->buf.
    // We take care of locking file above
    if( method == QIO_METHOD_MEMORY ) {
      err = qbuffer_append( ch->file->buf, bytes, use_skip, use_len);
      if( err ) goto error;
    }

    // Append to the channel.
    err = qbuffer_append(& ch->buf, bytes, use_skip, use_len);
    if( err ) goto error;

    // Update the channel position.
    ch->av_end = qbuffer_end_offset(&ch->buf);
    _set_right_mark_start(ch, _right_mark_start(ch) + use_len);
  }

  err = 0;

error:
  if( method == QIO_METHOD_MEMORY ) {
    qio_unlock(&ch->file->lock);
  }

  if( err ) return err;

  // if there was no error...
  // did we get to a different part? If so, call write()
  err = _qio_buffered_behind(ch, false);
  return err;
}

qioerr qio_channel_put_bytes(const int threadsafe, qio_channel_t* ch, qbytes_t* bytes, int64_t skip_bytes, int64_t len_bytes)
{
  qioerr err;

  if( ! (ch->flags & QIO_FDFLAG_WRITEABLE) ) {
    QIO_RETURN_CONSTANT_ERROR(EBADF, "not writeable");
  }

  if( skip_bytes < 0 || len_bytes < 0 ||
     skip_bytes + len_bytes > bytes->len ) {
    QIO_RETURN_CONSTANT_ERROR(EINVAL, "range outside of buffer");
  }

  if( threadsafe ) {
    err = qio_lock(&ch->lock);
    if( err ) return err;
  }

  err = _qio_channel_put_bytes_unlocked(ch, bytes, skip_bytes, len_bytes);

  if( threadsafe ) {
    qio_unlock(&ch->lock);
  }

  return err;
}

static
qioerr _qio_channel_put_buffer_unlocked(qio_channel_t* ch, qbuffer_t* src, qbuffer_iter_t src_start, qbuffer_iter_t src_end)
{
  qioerr err;
  int64_t use_len, copylen;
  qbuffer_iter_t src_copy_end;

  qio_method_t method = (qio_method_t) (ch->hints & QIO_METHODMASK);

  err = _qio_channel_needbuffer_unlocked(ch);
  if( err ) return err;

  // advance past any data put in cached_cur
  _qio_buffered_advance_cached(ch);

  // check that we don't write past the channel's region.
  {
    int64_t start, end;

    start = _right_mark_start(ch);
    end = start + qbuffer_iter_num_bytes(src_start, src_end);
    if( end > ch->end_pos ) {
      end = ch->end_pos;
      src_end = src_start;
      qbuffer_iter_advance(src, &src_end, end - start);
    }
    use_len = qbuffer_iter_num_bytes(src_start, src_end);
  }

  // see comment in _qio_channel_put_bytes_unlocked for more info...

  // If we're using MEMORY, lock the file
  if( method == QIO_METHOD_MEMORY ) {
    err = qio_lock(&ch->file->lock);
    if( err ) return err;
  }

  // Adjust our channel buffer
  if( method == QIO_METHOD_MMAP ) {
    // extend the file and our buffer.
    err = _buffered_get_mmap(ch, use_len, true);
    if( err ) goto error; // can't have EOF because we're writing.
  } else if( method == QIO_METHOD_MEMORY ) {
    // get any bytes from the channel but without adding
    err = _buffered_get_memory_file_lock_held(ch, use_len, false);
    if( qio_err_to_int(err) == EEOF ) err = 0; // ignore EOF, we'll just append in a moment.
    if( err ) goto error;
  } else {
    // Remove everything after write-mark from the channel buffer
    // so we can zero-copy the bytes in here.
    ch->av_end = _right_mark_start(ch);
    qbuffer_trim_back(& ch->buf, qbuffer_end_offset(&ch->buf) - ch->av_end);
  }

  if( ch->av_end != qbuffer_end_offset(&ch->buf) ) {
    QIO_GET_CONSTANT_ERROR(err, EINVAL, "internal error");
    goto error;
  }

  // Now, copy data from src_buffer in as long as there's
  // buffer area to copy in to.
  copylen = ch->av_end - _right_mark_start(ch);
  if( copylen > 0 ) {
    src_copy_end = src_start;
    qbuffer_iter_advance(src, &src_copy_end, copylen);

    err = qbuffer_copyin_buffer(& ch->buf,
                                _right_mark_start_iter(ch),
                                qbuffer_end(&ch->buf),
                                src,
                                src_start,
                                src_copy_end);
    if( err ) goto error;

    qbuffer_iter_advance(src, &src_start, copylen);
    use_len -= copylen;

    // Update the channel position.
    _set_right_mark_start(ch, _right_mark_start(ch) + copylen);
  }

  // Now, append bytes until there's no more appending to do.
  if( use_len > 0 ) {
    if( method == QIO_METHOD_MMAP )
      QIO_RETURN_CONSTANT_ERROR(EINVAL, "internal error");

    // If we're a MEMORY buffer, append to the file->buf.
    // We take care of locking file above
    if( method == QIO_METHOD_MEMORY ) {
      err = qbuffer_append_buffer( ch->file->buf, src, src_start, src_end);
      if( err ) goto error;
    }

    // Append to the channel.
    err = qbuffer_append_buffer(& ch->buf, src, src_start, src_end);
    if( err ) goto error;

    // Update the channel position.
    ch->av_end = qbuffer_end_offset(&ch->buf);
    _set_right_mark_start(ch, _right_mark_start(ch) + use_len);
  }

  err = 0;

error:
  if( method == QIO_METHOD_MEMORY ) {
    qio_unlock(&ch->file->lock);
  }

  if( err ) return err;

  // if there was no error...
  // did we get to a different part? If so, call write()
  err = _qio_buffered_behind(ch, false);
  return err;
}

qioerr qio_channel_put_buffer(const int threadsafe, qio_channel_t* ch, qbuffer_t* src, qbuffer_iter_t src_start, qbuffer_iter_t src_end)
{
  qioerr err;

  if( ! (ch->flags & QIO_FDFLAG_WRITEABLE) )
    QIO_RETURN_CONSTANT_ERROR(EBADF, "not writeable");

  if( threadsafe ) {
    err = qio_lock(&ch->lock);
    if( err ) return err;
  }

  err = _qio_channel_put_buffer_unlocked(ch, src, src_start, src_end);

  if( threadsafe ) {
    qio_unlock(&ch->lock);
  }

  return err;
}

// you don't have to call end_peek_buffer if this returns an error
qioerr qio_channel_begin_peek_buffer(const int threadsafe, qio_channel_t* ch, int64_t require, int writing, qbuffer_t** buf_out, qbuffer_iter_t* start_out, qbuffer_iter_t* end_out)
{
  qioerr err;

  *buf_out = NULL;

  if( threadsafe ) {
    err = qio_lock(&ch->lock);
    if( err ) {
      return err;
    }
  }

  // require calls needbuffer_unlocked and advance_cached.
  err = _qio_channel_require_unlocked(ch, require, writing);
  if( err ) {
    _qio_channel_set_error_unlocked(ch, err);
    qio_unlock(&ch->lock);
    return err;
  }

  *buf_out = &ch->buf;
  *start_out = _right_mark_start_iter(ch);
  *end_out = _av_end_iter(ch);

  err = 0;

  return err;
}


qioerr _qio_buffered_behind(qio_channel_t* ch, int flushall);

qioerr qio_channel_end_peek_buffer(const int threadsafe, qio_channel_t* ch, int64_t advance)
{
  qioerr err;

  if( ! qbuffer_is_initialized(&ch->buf) ) {
    QIO_GET_CONSTANT_ERROR(err, EINVAL, "internal error");
    goto error;
  }

  _add_right_mark_start(ch, advance);

  err = _qio_buffered_behind(ch, false);

error:
  _qio_channel_set_error_unlocked(ch, err);
  if( threadsafe ) {
    qio_unlock(&ch->lock);
  }

  return err;
}

qioerr qio_channel_mark_maybe_flush_bits(const int threadsafe, qio_channel_t* ch, int flushbits)
{
  qioerr err;
  int64_t pos = -1;
  ssize_t new_size;
  ssize_t i;
  int64_t* new_buf;

  if( threadsafe ) {
    err = qio_lock(&ch->lock);
    if( err ) {
      return err;
    }
  }
 
  if( flushbits ) {
    err = _qio_flush_bits_if_needed_unlocked(ch);
    if( err ) goto error;
  }

  // includes the amount we've got in cached in the channel.
  pos = qio_channel_offset_unlocked(ch);
  
  if( ch->mark_cur + 1 >= ch->mark_stack_size ) {
    new_size = 2 * (ch->mark_cur + 1);

    // Reallocate the mark buffer.
    if( ch->mark_stack == ch->mark_space ) {
      // mark_space is the preallocated buffer, so we have to do an explicit
      // copy here.  (Calling qio_realloc would try to free stack-allocated
      // space :-O)
      new_buf = (int64_t*) qio_malloc(new_size*sizeof(int64_t));
      if( ! new_buf ) {
        err = QIO_ENOMEM;
        goto error;
      }
      // Copy the values from our old stack.
      for( i = 0; i <= ch->mark_cur; i++ ) new_buf[i] = ch->mark_stack[i];
    } else {
      new_buf = (int64_t*)qio_realloc(ch->mark_stack, new_size*sizeof(int64_t));
      if( ! new_buf ) {
        err = QIO_ENOMEM;
        goto error;
      }
      // Realloc already copies the values if necessary.
    }
    // Now clear out the new elements.
    for( i = ch->mark_cur + 2; i < new_size; i++ ) {
      new_buf[i] = -1;
    }

    ch->mark_stack = new_buf;
    ch->mark_stack_size = new_size;
  }

  // Set the current mark stack value to the current offset
  // (since it could have advanced with the cached pointers)
  // That way, if we revert to it, we go back to
  // this point.
  ch->mark_stack[ch->mark_cur] = pos;
  // Now create the new position on the mark stack
  // with the same position.
  ch->mark_stack[ch->mark_cur+1] = pos;
  ch->mark_cur++;

  // Make sure that we have a buffer!
  //  (otherwise we couldn't possibly revert)
  err = _qio_channel_needbuffer_unlocked(ch);

error:
  _qio_channel_set_error_unlocked(ch, err);
  if( threadsafe ) {
    qio_unlock(&ch->lock);
  }

  return err;
}

qioerr qio_channel_mark(const int threadsafe, qio_channel_t* ch)
{
  return qio_channel_mark_maybe_flush_bits(threadsafe, ch, 1);
}

/* Always advances, may call qio_buffered_behind and
 * then returns an error code. This error code may be ignored
 * because it presumably will come up again in a call
 * to read/write/flush.
 *
 * Returns EEOF if we got to EOF before advancing that many bytes.
 */
qioerr qio_channel_advance_unlocked(qio_channel_t* ch, int64_t nbytes)
{
  int use_buffered;
  qioerr err = 0;

  // clear out any bits.
  ch->bit_buffer = 0;
  ch->bit_buffer_bits = 0;

  if( nbytes < 0 ) nbytes = 0;

  // Fast path: all data is available in the cached area.
  if( nbytes <= VOID_PTR_DIFF(ch->cached_end, ch->cached_cur) ) {
    ch->cached_cur = VOID_PTR_ADD(ch->cached_cur, nbytes);
    return 0;
  }

  // Slow path: not all data is available in the cached area.
  use_buffered = _use_buffered(ch, nbytes);
  if( use_buffered ) {
    err = _qio_channel_needbuffer_unlocked(ch);
    if( err ) return err;

    _qio_buffered_advance_cached(ch);
  }

  _add_right_mark_start(ch, nbytes);

  // If qio_buffered_behind fails, it will presumably
  // fail again on flush/close. So it is OK to
  // ignore the error code.
  //
  // _qio_buffered_behind calls _qio_buffered_setup_cached
  if( use_buffered ) {
    err = _qio_buffered_behind(ch, false);
  }
  return err;
}

void qio_channel_revert_unlocked(qio_channel_t* restrict ch)
{
  int64_t target;

  assert(ch->mark_cur >= 1);

  // clear out any bits.
  ch->bit_buffer = 0;
  ch->bit_buffer_bits = 0;

  // seek back to ch->mark_stack[ch->mark_cur].
  target = ch->mark_stack[ch->mark_cur-1];
  
  // Is that within the cached area?
  if( ch->cached_start && target >= ch->cached_start_pos ) {
    // OK, great, just move the cached pointer.
    ch->cached_cur = VOID_PTR_ADD(ch->cached_start, target - ch->cached_start_pos);
    // We should not be past the end!
    assert( VOID_PTR_DIFF(ch->cached_end, ch->cached_cur) >= 0 );

    // OK to change mark stack value because it remains
    // within the currently cached region.
    ch->mark_stack[ch->mark_cur] = -1;
    ch->mark_cur--;
  } else {
    if( target != ch->mark_stack[ch->mark_cur] ) {
      // We need to go further backwards than the cached area
      // so we need to re-compute the cached pointers.
      assert( qbuffer_is_initialized(&ch->buf) );
    }

    // Advance (ie take information from cached and
    // put it into buffer pointers) BEFORE we change
    // the current mark stack value.
    _qio_buffered_advance_cached(ch);

    // Now that cached are NULLed, OK to change mark stack value.
    ch->mark_stack[ch->mark_cur] = -1;
    ch->mark_cur--;

    // Now we just have lots of extra buffer space. No need
    // to call write-behind.

    // Set up the buffered pointers appropriately.
    _qio_buffered_setup_cached(ch);
  }
}

void qio_channel_commit_unlocked(qio_channel_t* ch)
{
  int64_t pos = -1;

  // OK to leave any bits alone.

  assert(ch->mark_cur >= 1);

  pos = ch->mark_stack[ch->mark_cur];
  ch->mark_stack[ch->mark_cur] = -1;
  ch->mark_cur--;
  ch->mark_stack[ch->mark_cur] = pos;

  // We wrote it to our buffer.. in some way
  // the write succeeded. 
  // So we ignore an error code from 
  // post cached write.
  // (that way, functions that return an error
  //  indicate nothing was written)
  _qio_channel_post_cached_write(ch);
}

qioerr qio_channel_advance(const int threadsafe, qio_channel_t* ch, int64_t nbytes)
{
  qioerr err;

  if( nbytes < 0 )
    QIO_RETURN_CONSTANT_ERROR(EINVAL, "negative count");

  if( threadsafe ) {
    err = qio_lock(&ch->lock);
    if( err ) {
      return err;
    }
  }

  err = qio_channel_advance_unlocked(ch, nbytes);
  _qio_channel_set_error_unlocked(ch, err);

  if( threadsafe ) {
    qio_unlock(&ch->lock);
  }

  return err;
}

/* Handle I/O of bits at a time */
void _qio_channel_write_bits_cached_realign(qio_channel_t* restrict ch, uint64_t v, int8_t nbits)
{
  qio_bitbuffer_t part_one_bits;
  qio_bitbuffer_t part_one_bits_be;
  qio_bitbuffer_t tmp_bits;
  qio_bitbuffer_t mask;
  int tmp_live;
  int part_one;
  int part_two;
  size_t to_copy;

  tmp_live = ch->bit_buffer_bits;
  tmp_bits = ch->bit_buffer;

  // We've got > 64 bits to write.
  part_one = 8*sizeof(qio_bitbuffer_t) - tmp_live;
  part_two = nbits - part_one;
  part_one_bits = (tmp_bits << part_one) | ( v >> part_two );
  part_one_bits_be = qio_bitbuffer_tobe(part_one_bits); // big endian now.
  tmp_bits = v;
  tmp_live = part_two;

  // How many bytes to write?
  to_copy = sizeof(qio_bitbuffer_t) - VOID_PTR_ALIGN(ch->cached_cur, sizeof(qio_bitbuffer_t));
  
  //printf("WRITE BITS REALIGNALIGNED WRITING %llx %i\n", (long long int) part_one_bits, (int) (8*to_copy));
  // memcpy will work because part_one_bits is big endian now.
  memcpy(ch->cached_cur, &part_one_bits_be, to_copy);
  ch->cached_cur = VOID_PTR_ADD(ch->cached_cur, to_copy);

  // Remove junk from the top of tmp_bits, so only bottom tmp_live bits are set.
  if( 0 < tmp_live && tmp_live < (int) (8*sizeof(qio_bitbuffer_t)) ) {
    mask = (qio_bitbuffer_t) -1;
    mask >>= (8*sizeof(qio_bitbuffer_t) - tmp_live);
  } else if( tmp_live == 0 ) {
    // no live bits.
    mask = 0;
  } else {
    // tmp_live == bit size of bitbuffer.
    mask = (qio_bitbuffer_t) -1;
  }
  tmp_bits &= mask;

  // But now what do we need to put into tmp_bits?
  if( tmp_live <= (int) (8*to_copy) ) {
    // We can just put the remaining bits into tmp_bits
    // and that's great.
    // Clear out what we copied.
    part_one_bits <<= 8*to_copy;
    // now relevant bits of part_one_bits are in the hi bits. Move them to bottom.
    part_one_bits >>= 8*to_copy;
    tmp_bits |= (part_one_bits << tmp_live);
    tmp_live = 8*sizeof(qio_bitbuffer_t) - 8*to_copy + tmp_live;
  } else {
    // Otherwise... we still have to write another word.
    part_one_bits <<= 8*to_copy;
    part_one_bits |= tmp_bits >> (tmp_live - 8*to_copy);
    part_one_bits_be = qio_bitbuffer_tobe(part_one_bits); // big endian now.
    // We have 8-byte alignment
    *(qio_bitbuffer_t*)ch->cached_cur = part_one_bits_be;
    ch->cached_cur = VOID_PTR_ADD(ch->cached_cur, sizeof(qio_bitbuffer_t));

    // tmp_bits stays what it is.
    tmp_live = tmp_live - 8*to_copy;
  }

  //printf("WRITE BITS REALIGNALIGNED LEAVING %llx %i\n", (long long int) tmp_bits, tmp_live);
  ch->bit_buffer = tmp_bits;
  ch->bit_buffer_bits = tmp_live;
}

qioerr _qio_channel_write_bits_slow(qio_channel_t* restrict ch, uint64_t v, int8_t nbits)
{
  qioerr err = 0;
  qio_bitbuffer_t part_one, part_two;
  qio_bitbuffer_t parts_be[2];
  qio_bitbuffer_t tmp_bits;
  uint64_t tmpv;
  int tmp_live;
  int tmp_leftshift;
  int part_bits;
  int v_leftshift;
  int v_rightshift;
  int writebytes;

  tmp_live = ch->bit_buffer_bits;
  tmp_bits = ch->bit_buffer;
  if( tmp_live == 0 ) tmp_bits = 0;

  //printf("In write bits slow\n");

  // Write any number of bytes based on what is in ch->bit_buffer
  // and based upon what we're writing in nbits.

  tmp_leftshift = 8*sizeof(qio_bitbuffer_t) - tmp_live;
  part_bits = tmp_live + nbits;
  if( nbits > tmp_leftshift ) {
    // we will need more than one word...
    v_rightshift = nbits - tmp_leftshift;
    tmpv = (v_rightshift < 64) ? v : 0;
    part_one = (tmp_bits << tmp_leftshift) | (tmpv >> v_rightshift);
    tmpv = (v_rightshift > 0) ? v : 0;
    part_two = tmpv << (8*sizeof(qio_bitbuffer_t) - v_rightshift);
  } else {
    // otherwise, we will not spill over..
    v_leftshift = tmp_leftshift - nbits;
    tmpv = (v_leftshift < 64) ? v : 0;
    part_one = (tmp_bits << tmp_leftshift) | (tmpv << v_leftshift);
    part_two = 0;
  }

  // Convert them to big-endian.
  parts_be[0] = qio_bitbuffer_tobe(part_one);
  parts_be[1] = qio_bitbuffer_tobe(part_two);

  writebytes = part_bits / 8; // round down.

  // Now we have parts[0,1] and part_bits.
  // Write out the full bytes.
  
  // avoid flushing bit-buffer in this write
  ch->bit_buffer_bits = 0;
  ch->bits_read_bytes = 0;

  // setup buffer pointers for normal write.
  if( ch->cached_end_bits ) {
    ch->cached_end = ch->cached_end_bits;
    ch->cached_end_bits = NULL;
  }

  //printf("SLOW WRITING %i bytes %llx %llx\n", writebytes, (long long int) part_one, (long long int) part_two);

  if( writebytes > 0 ) {
    err = qio_channel_write_amt(false, ch, parts_be, writebytes);
  }

  // Now put any partial byte back in ch->bit_buffer.

  tmp_live = part_bits - 8*writebytes;

  // Which word is the remainder in?
  if( writebytes < (int) sizeof(qio_bitbuffer_t) ) {
    // remainder in part_one
    // put the byte in question to the hi byte
    tmp_bits = part_one << (8*writebytes);
  } else {
    // put the byte in question to the hi byte
    tmp_bits = part_two << (8*(writebytes-sizeof(qio_bitbuffer_t)));
  }
  // put the byte in question to the lo byte
  tmp_bits = tmp_bits >> (8*sizeof(qio_bitbuffer_t) - 8);
  tmp_bits &= 0xff; // just one byte...
  // set the bits right
  tmp_bits = tmp_bits >> (8 - tmp_live); // move from hi to lo

  if( ! err ) {
    ch->bit_buffer = tmp_bits;
    ch->bit_buffer_bits = tmp_live;

    //printf("AFTER SLOW WRITING %llx %i\n", (long long int) tmp_bits, tmp_live);
    // set up caching for bit-buffer fast writes
    // and cause automatic flush of remaining bits
    // upon a byte-driven write.
    if( ch->cached_end ) {
      ch->cached_end_bits = ch->cached_end;
      ch->cached_end = NULL;
    }
  }

//unlock:
  _qio_channel_set_error_unlocked(ch, err);

  return err;
}

qioerr qio_channel_flush_bits(const int threadsafe, qio_channel_t* restrict ch)
{
  qioerr err = 0;

  if( threadsafe ) {
    err = qio_lock(&ch->lock);
    if( err ) {
      return err;
    }
  }

  err = _qio_flush_bits_if_needed_unlocked(ch);

//unlock:
  _qio_channel_set_error_unlocked(ch, err);

  if( threadsafe ) {
    qio_unlock(&ch->lock);
  }

  return err;
}

void _qio_channel_read_bits_cached_realign(qio_channel_t* restrict ch, uint64_t* restrict v, int8_t nbits)
{
  qio_bitbuffer_t tmp_bits;
  qio_bitbuffer_t buf;
  size_t to_copy;
  uint64_t value;
  int vbits;
  int tmp_live;
  int tmp_read;
  int value_part;
  int part_one;
  int part_two;

  tmp_bits = ch->bit_buffer;
  tmp_live = ch->bit_buffer_bits;
  tmp_read = 0;

  assert( tmp_live < nbits ); // shouldn't get here otherwise.

  // first, take any bits we have in tmp_bits and put them into value.
  value = qio_bitbuffer_topn(tmp_bits, tmp_live);
  vbits = tmp_live;

  // Next, read as many bytes as we need to in order to
  // get the rest of the data we have to put in value.
  value_part = nbits - vbits;
  to_copy = (7 + value_part) / 8;

  buf = 0;
  memcpy(&buf, ch->cached_cur, to_copy);
  ch->cached_cur = VOID_PTR_ADD(ch->cached_cur, to_copy);

  // now we've set the top several bytes of buf.
  buf = qio_bitbuffer_unbe(buf);

  // Extract the part that applies to our value.
  value <<= value_part;
  value |= qio_bitbuffer_topn(buf, value_part);

  *v = value;

  // Now what's left in buf (<8bits) needs to go into
  // tmp_bits.
  part_one = 8*to_copy - value_part;
  buf <<= value_part;
  tmp_bits = qio_bitbuffer_topn(buf, part_one); // currently storing at bottom.
  tmp_live = part_one;

  // now we need to read some amount.
  // We've got < 1 byte in tmp currently,
  // and to get to alignment we'll need to read
  // <= 7 bytes, so that will fit into 8 bytes.
  to_copy = sizeof(qio_bitbuffer_t) - VOID_PTR_ALIGN(ch->cached_cur, sizeof(qio_bitbuffer_t));
  if( to_copy == sizeof(qio_bitbuffer_t) ) to_copy = 0;

  buf = 0;
  if( to_copy ) memcpy(&buf, ch->cached_cur, to_copy);
  tmp_read = to_copy;
  part_two = 8*to_copy;

  // now we've set the top several bytes of buf.
  buf = qio_bitbuffer_unbe(buf);

  // OK, now extract the part of buf that we care about.
  tmp_bits <<= part_two;
  tmp_bits |= qio_bitbuffer_topn(buf, part_two);
  tmp_live += part_two;

  // Now move tmp_bits to the higher order bits
  // like we want for reading.
  tmp_bits <<= (8*sizeof(qio_bitbuffer_t) - tmp_live);

  ch->bit_buffer = tmp_bits;
  ch->bit_buffer_bits = tmp_live;
  ch->bits_read_bytes = tmp_read;
}

qioerr _qio_channel_read_bits_slow(qio_channel_t* restrict ch, uint64_t* restrict v, int8_t nbits)
{
  qio_bitbuffer_t tmp_bits;
  qio_bitbuffer_t buf;
  int tmp_live;
  int tmp_read;
  int part_two;
  uint64_t value;
  qioerr err = 0;

  tmp_bits = ch->bit_buffer;
  tmp_live = ch->bit_buffer_bits;
  tmp_read = ch->bits_read_bytes;

  if( nbits <= tmp_live ) {
    // we're going to get everything we need from tmp_bits.
    *v = tmp_bits >> (8*sizeof(qio_bitbuffer_t) - nbits);
    tmp_bits <<= nbits;
    tmp_live -= nbits;
  } else {
    part_two = nbits - tmp_live;

    // Do not cause flushing of bit-I/O on these reads.
    ch->bits_read_bytes = 0; // avoid flushing.
    ch->bit_buffer_bits = 0;

    // setup buffer pointers for normal read.
    if( ch->cached_end_bits ) {
      ch->cached_end = ch->cached_end_bits;
      ch->cached_end_bits = NULL;
    }

    // skip any bytes we've already processed.
    buf = 0;
    if( tmp_read > 0 ) {
      err = qio_channel_read_amt(false, ch, &buf, tmp_read);
      if( err ) goto error;
    }

    // we're going to have to read something.
    // how many bytes will we read?
    tmp_read = (7 + nbits - tmp_live) / 8; // round up.

    buf = 0;
    err = qio_channel_read_amt(false, ch, &buf, tmp_read);
    if( err ) goto error;
    // move it to host endian.
    buf = qio_bitbuffer_unbe(buf);

    value = qio_bitbuffer_topn(tmp_bits, tmp_live);
    value <<= part_two;

    value |= qio_bitbuffer_topn(buf, part_two);
    tmp_bits = buf << part_two;
    tmp_live = 8*tmp_read - part_two;

    // Now we havn't read ahead any bytes beyond
    // where we'd expect byte-I/O to truncate us
    tmp_read = 0;

    *v = value;
  }


  if( ! err ) {
    // set up caching for bit-buffer fast reads
    // and cause automatic flush of remaining bits
    // upon a byte-driven read.
    if( ch->cached_end ) {
      ch->cached_end_bits = ch->cached_end;
      ch->cached_end = NULL;
    }

    ch->bit_buffer = tmp_bits;
    ch->bit_buffer_bits = tmp_live;
    ch->bits_read_bytes = tmp_read;
  }

error:
  _qio_channel_set_error_unlocked(ch, err);
  
  return err;
}

int64_t qio_channel_style_element(qio_channel_t* ch, int64_t element)
{
  if( element == QIO_STYLE_ELEMENT_STRING ) return ch->style.str_style;
  if( element == QIO_STYLE_ELEMENT_COMPLEX ) return ch->style.complex_style;
  if( element == QIO_STYLE_ELEMENT_ARRAY ) return ch->style.array_style;
  if( element == QIO_STYLE_ELEMENT_AGGREGATE ) return ch->style.aggregate_style;
  if( element == QIO_STYLE_ELEMENT_TUPLE ) return ch->style.tuple_style;
  if( element == QIO_STYLE_ELEMENT_BYTE_ORDER ) return ch->style.byteorder;
# if __BYTE_ORDER == __LITTLE_ENDIAN
  if( element == QIO_STYLE_ELEMENT_IS_NATIVE_BYTE_ORDER ) {
    return (ch->style.byteorder == QIO_LITTLE ||
            ch->style.byteorder == QIO_NATIVE) ? 1 : 0;
  }
# else // __BYTE_ORDER == __BIG_ENDIAN
  if( element == QIO_STYLE_ELEMENT_IS_NATIVE_BYTE_ORDER ) {
    return (ch->style.byteorder == QIO_BIG ||
            ch->style.byteorder == QIO_NATIVE) ? 1 : 0;
  }
#endif // __BYTE_ORDER
  return 0;
}

qioerr qio_get_fs_type(qio_file_t* fl, int* out)
{
  sys_statfs_t s;
  int rc = 1;

  if (fl->fsfns && fl->fsfns->get_fs_type) {
    *out = fl->fsfns->get_fs_type(fl->file_info, fl->fs_info);
    return 0;
  } 

  // else
  if (fl->fp)
    rc = sys_fstatfs(fileno(fl->fp), &s);
  else if (fl->fd != -1)
    rc = sys_fstatfs(fl->fd, &s);

  // can't stat, and we don't have a foreign FS
  if (rc != 0)
    QIO_RETURN_CONSTANT_ERROR(ENOTSUP, "Unable to find file system type");

  if (s.f_type == LUSTRE_SUPER_MAGIC) {
    *out = FTYPE_LUSTRE;
    return 0;
  }

  // else
  *out = FTYPE_NONE;
  return 0;
}


qioerr qio_get_chunk(qio_file_t* fl, int64_t* len_out)
{
  // In the case where we do not have a Lustre or block type fs, we set the chunk
  // size to be the optimal transfer block size
  qioerr err = 0;
  int fd = 0;
  sys_statfs_t s;

  if (fl->fsfns && fl->fsfns->get_chunk) {
    err = fl->fsfns->get_chunk(fl->file_info, len_out, fl->fs_info);
  } else {
    fd = fl->fd;
    if (fl->fp) fd = fileno(fl->fp);

#ifdef SYS_HAS_LLAPI 
    {
      int ftype = 0;
      // This will be set in the lustre plugin if we have Lustre support available
      err = qio_get_fs_type(fl, &ftype);
      if (ftype == FTYPE_LUSTRE) {
        // lustre FS
        err = qio_int_to_err(sys_lustre_get_stripe_size(fd, len_out));
      } else {
        // non-lustre FS
        err = qio_int_to_err(sys_fstatfs(fd, &s));
        *len_out = s.f_bsize;
      }
    }
#else
    err = qio_int_to_err(sys_fstatfs(fd, &s));
    *len_out = s.f_bsize;
#endif
  }

  return err;
}

qioerr qio_locales_for_region(qio_file_t* fl, off_t start, off_t end, const char*** loc_names_out, int* num_locs_out)
{ 
  qioerr err = 0;
  if (fl->fsfns && fl->fsfns->get_locales_for_region) {
    err = fl->fsfns->get_locales_for_region(fl->file_info, start, end, loc_names_out, num_locs_out, fl->fs_info);
    return err;
  } else {
    *num_locs_out = 0;
    QIO_RETURN_CONSTANT_ERROR(ENOSYS, "Unable to get locale for specified region of file");
  }
}
<|MERGE_RESOLUTION|>--- conflicted
+++ resolved
@@ -1057,7 +1057,6 @@
   qio_free(f);
 }
 
-<<<<<<< HEAD
 /* Creates a directory with the given name and settings if possible,
    returning a qioerr if not. If parents != 0, then the callee wishes
    to create all interim directories necessary as well. */
@@ -1096,7 +1095,10 @@
   if (exitStatus) {
     err = qio_mkerror_errno();
   }
-=======
+  return err;
+}
+
+
 qioerr qio_chdir(const char* name) {
   qioerr err = 0;
   int exitStatus = chdir(name);
@@ -1115,7 +1117,6 @@
     err = qio_mkerror_errno();
   else
     *working_dir = pathbuf;
->>>>>>> c221afbf
   return err;
 }
 
