--- conflicted
+++ resolved
@@ -651,8 +651,6 @@
   }
 }
 
-<<<<<<< HEAD
-=======
 //
 // This is an adaptor from Chapel code to GASNet's gasnet_gets_bulk. It does:
 // * convert count[0] and all of 'srcstr' and 'dststr' from counts of element
@@ -761,57 +759,6 @@
   }
   gasnet_puts_bulk(dstnode, dstaddr, dststr, srcaddr, srcstr, cnt, strlvls); 
 }
-
-
-//
-// Optional non-blocking get interface
-//
-void chpl_comm_get_nb(void* addr, int32_t locale, void* raddr,
-                      int32_t elemSize, int32_t typeIndex, int32_t len,
-                      chpl_comm_get_nb_token_t *token, int ln, chpl_string fn) {
-  const int size = elemSize*len;
-  if (chpl_localeID == locale) {
-    memcpy(addr, raddr, size);
-  } else {
-    if (chpl_comm_diagnostics && !chpl_comm_no_debug_private) {
-      chpl_sync_lock(&chpl_comm_diagnostics_sync);
-      chpl_comm_commDiagnostics.get_nb++;
-      chpl_sync_unlock(&chpl_comm_diagnostics_sync);
-    }
-    *token = gasnet_get_nb(addr, locale, raddr, size); // dest, node, src, size
-    if (chpl_verbose_comm && !chpl_comm_no_debug_private)
-      printf("%d: %s:%d: remote non-blocking get from %d (%p)\n",
-             chpl_localeID, fn, ln, locale, *token);
-  }
-}
-
-int chpl_comm_test_get_nb(chpl_comm_get_nb_token_t token,
-                          int ln, chpl_string fn) {
-  if (chpl_verbose_comm && !chpl_comm_no_debug_private)
-    printf("%d: %s:%d: test non-blocking get (%p)\n",
-           chpl_localeID, fn, ln, token);
-  if (chpl_comm_diagnostics && !chpl_comm_no_debug_private) {
-    chpl_sync_lock(&chpl_comm_diagnostics_sync);
-    chpl_comm_commDiagnostics.get_nb_test++;
-    chpl_sync_unlock(&chpl_comm_diagnostics_sync);
-  }
-  return gasnet_try_syncnb(token)==GASNET_OK;
-}
-
-void chpl_comm_wait_get_nb(chpl_comm_get_nb_token_t token,
-                           int ln, chpl_string fn) {
-  if (chpl_verbose_comm && !chpl_comm_no_debug_private)
-    printf("%d: %s:%d: wait non-blocking get (%p)\n",
-           chpl_localeID, fn, ln, token);
-  if (chpl_comm_diagnostics && !chpl_comm_no_debug_private) {
-    chpl_sync_lock(&chpl_comm_diagnostics_sync);
-    chpl_comm_commDiagnostics.get_nb_wait++;
-    chpl_sync_unlock(&chpl_comm_diagnostics_sync);
-  }
-  gasnet_wait_syncnb(token);
-}
-
->>>>>>> 16ca395e
 
 ////GASNET - introduce locale-int size
 ////GASNET - is caller in fork_t redundant? active message can determine this.
