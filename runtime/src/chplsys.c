/*
 * Copyright 2004-2015 Cray Inc.
 * Other additional copyright holders may be indicated within.
 * 
 * The entirety of this work is licensed under the Apache License,
 * Version 2.0 (the "License"); you may not use this file except
 * in compliance with the License.
 * 
 * You may obtain a copy of the License at
 * 
 *     http://www.apache.org/licenses/LICENSE-2.0
 * 
 * Unless required by applicable law or agreed to in writing, software
 * distributed under the License is distributed on an "AS IS" BASIS,
 * WITHOUT WARRANTIES OR CONDITIONS OF ANY KIND, either express or implied.
 * See the License for the specific language governing permissions and
 * limitations under the License.
 */

#if defined __CYGWIN__
#include <windows.h>
#endif
#if defined(__APPLE__) || defined(__NetBSD__)
#include <sys/sysctl.h>
#endif
#if defined _AIX
#include <sys/systemcfg.h>
#endif
#ifdef __linux__
#define _GNU_SOURCE
#endif
#include <sys/utsname.h>
#include "chplrt.h"

#include "chpl-mem.h"
#include "chplsys.h"
#include "chpl-tasks.h"
#include "chpltypes.h"
#include "chpl-comm.h"
#include "error.h"

#ifdef __linux__
#include <sched.h>
#endif
#include <stdio.h>
#include <stdint.h>
#include <string.h>
#ifdef __linux__
#include <sys/sysinfo.h>
#endif
#include <errno.h>
#include <unistd.h>


size_t chpl_getSysPageSize(void) {
  static size_t pageSize = 0;

<<<<<<< HEAD
  //
  // No conflict management.  We assume this is set once, early, before
  // we have multiple threads that might be querying the value.
  //
=======
>>>>>>> c82c26ce
  if (pageSize == 0) {
#if defined _SC_PAGESIZE
    pageSize = (size_t) sysconf(_SC_PAGESIZE);
#elif defined _SC_PAGE_SIZE
    pageSize = (size_t) sysconf(_SC_PAGE_SIZE);
#else
    chpl_internal_error("cannot determine page size");
#endif
  }

  return pageSize;
}


size_t chpl_getHeapPageSize(void) {
  static size_t pageSize = 0;

<<<<<<< HEAD
  //
  // No conflict management.  We assume this is set once, early, before
  // we have multiple threads that might be querying the value.
  //
=======
>>>>>>> c82c26ce
  if (pageSize == 0) {
#if defined __linux__
    char* ev;
    if ((ev = getenv("HUGETLB_DEFAULT_PAGE_SIZE")) == NULL)
      pageSize = chpl_getSysPageSize();
    else {
      int scanCnt;
      size_t tmpPageSize;
      char units;

      if ((scanCnt = sscanf(ev, "%zd%1[kKmMgG]", &tmpPageSize, &units)) > 0) {
        if (scanCnt == 2) {
          switch (units) {
          case 'k': case 'K': tmpPageSize <<= 10; break;
          case 'm': case 'M': tmpPageSize <<= 20; break;
          case 'g': case 'G': tmpPageSize <<= 30; break;
          }
        }
      }
      else
        chpl_internal_error("unexpected HUGETLB_DEFAULT_PAGE_SIZE syntax");
      pageSize = tmpPageSize;
    }
#else
    pageSize = chpl_getSysPageSize();
#endif
  }

  return pageSize;
}


uint64_t chpl_bytesPerLocale(void) {
#ifdef NO_BYTES_PER_LOCALE
  chpl_internal_error("sorry- bytesPerLocale not supported on this platform");
  return 0;
#elif defined __APPLE__
  uint64_t membytes;
  size_t len = sizeof(membytes);
  if (sysctlbyname("hw.memsize", &membytes, &len, NULL, 0)) 
    chpl_internal_error("query of physical memory failed");
  return membytes;
#elif defined _AIX
  return _system_configuration.physmem;
#elif defined __NetBSD__
  uint64_t membytes;
  size_t len = sizeof(membytes);
  if (sysctlbyname("hw.usermem", &membytes, &len, NULL, 0))
    chpl_internal_error("query of physical memory failed");
  return membytes;
#elif defined __CYGWIN__
  MEMORYSTATUS status;
  status.dwLength = sizeof(status);
  GlobalMemoryStatus( &status );
  return (uint64_t)status.dwTotalPhys;
  //
  // The following general case used to work for cygwin, but no longer
  // seems to.  Now, it seems to return a very small number of pages
  // for SC_PHYS_PAGES, which I can't explain.  Found the recipe above
  // on the web and it works, so adopting it.
  //
#else
  long int numPages, pageSize;
  numPages = sysconf(_SC_PHYS_PAGES);
  if (numPages < 0)
    chpl_internal_error("query of physical memory failed");
  pageSize = chpl_getSysPageSize();
  if (pageSize < 0)
    chpl_internal_error("query of physical memory failed");
  return (uint64_t)numPages * (uint64_t)pageSize;
#endif
}


size_t chpl_bytesAvailOnThisLocale(void) {
#if defined __APPLE__
  int membytes;
  size_t len = sizeof(membytes);
  if (sysctlbyname("hw.usermem", &membytes, &len, NULL, 0)) 
    chpl_internal_error("query of physical memory failed");
  return (size_t) membytes;
#elif defined __NetBSD__
  int64_t membytes;
  size_t len = sizeof(membytes);
  if (sysctlbyname("hw.usermem64", &membytes, &len, NULL, 0))
    chpl_internal_error("query of hw.usermem64 failed");
  return (size_t) membytes;
#elif defined(__linux__)
  struct sysinfo s;

  if (sysinfo(&s) != 0)
    chpl_internal_error("sysinfo() failed");
  return (size_t) s.freeram;
#else
  chpl_internal_error("bytesAvailOnThisLocale not supported on this platform");
  return 0;
#endif
}


#if defined(__linux__) || defined(__NetBSD__)
//
// Return information about the processors on the system.
//
static void getCpuInfo(int* p_numPhysCpus, int* p_numLogCpus) {
  //
  // Currently this is pretty limited -- it only returns the number of
  // physical and logical (hyperthread, e.g.) CPUs, only looks at
  // /proc/cpuinfo, and only supports homogeneous compute nodes with
  // the same number of cores and siblings on every physical CPU.  It
  // will probably need to become more complicated in the future.
  //
  FILE* f;
  char buf[100];
  int procs = 0;
  int cpuCores = 0;
  int siblings = 0;

  if ((f = fopen("/proc/cpuinfo", "r")) == NULL)
    chpl_internal_error("Cannot open /proc/cpuinfo");

  while (!feof(f) && fgets(buf, sizeof(buf), f) != NULL) {
    size_t buf_len = strlen(buf);
    int procTmp;
    int cpuCoresTmp;
    int siblingsTmp;

    if (sscanf(buf, "processor : %i", &procTmp) == 1) {
      procs++;
    }
    else if (sscanf(buf, "cpu cores : %i", &cpuCoresTmp) == 1) {
      if (cpuCores == 0)
        cpuCores = cpuCoresTmp;
      else if (cpuCoresTmp != cpuCores)
        chpl_internal_error("varying number of cpu cores");
    }
    else if (sscanf(buf, "siblings : %i", &siblingsTmp) == 1) {
      if (siblings == 0)
        siblings = siblingsTmp;
      else if (siblingsTmp != siblings)
        chpl_internal_error("varying number of siblings");
    }

    while (buf[buf_len - 1] != '\n' && fgets(buf, sizeof(buf), f) != NULL)
      buf_len = strlen(buf);
  }

  fclose(f);

  if (cpuCores == 0)
    cpuCores = 1;
  if (siblings == 0)
    siblings = 1;
  *p_numPhysCpus = procs / (siblings / cpuCores);
  *p_numLogCpus = procs;
}
#endif


int chpl_getNumPhysicalCpus(chpl_bool accessible_only) {
  //
  // Support for the accessible_only flag here is spotty.  For non-Linux
  // systems we ignore it.  For Linux systems we obey it, but we may
  // return an inaccurate result (see the commentary there for details).
  //
#ifdef NO_CORES_PER_LOCALE
  return 1;
#elif defined __APPLE__
  //
  // Apple
  //
  static int32_t numCpus = 0;
  if (numCpus == 0) {
    size_t len = sizeof(numCpus);
    if (sysctlbyname("hw.physicalcpu", &numCpus, &len, NULL, 0))
      chpl_internal_error("query of number of cores failed");
  }
  return (int) numCpus;
#elif defined __CYGWIN__
  //
  // Cygwin
  //
  static int numCpus = 0;
  if (numCpus == 0)
    numCpus = chpl_getNumLogicalCpus(true);
  return numCpus;
#elif defined(__linux__) || defined(__NetBSD__)
  //
  // Linux
  //
  static int numPhysCpus = 0;
  static int numLogCpus = 0;
  if (numPhysCpus == 0)
    getCpuInfo(&numPhysCpus, &numLogCpus);

  if (accessible_only) {
    static int numCpus = 0;

    if (numCpus == 0) {
#if defined __MIC__
      //
      // On Intel MIC, we seem (for now at least) not to have kernel
      // scheduling affinity information.
      //
      numCpus = numPhysCpus;
#elif defined __NetBSD__
      numCpus = numPhysCpus;
#else
      //
      // The accessibility information is with respect to logical
      // CPUs.  Assume we have accessibility to the physical CPUs in
      // the same ratio that we do to the logical ones.  This may not
      // be true; if our accessibility is to one hyperthread of the
      // two on each of several cores, for example, then the ratio of
      // accessible hyperthreads is 0.5 but the ratio of accessible
      // cores is 1.0.  For now we live with this.
      //
      cpu_set_t m;
      int numLogCpusAcc;

      if (sched_getaffinity(getpid(), sizeof(cpu_set_t), &m) != 0)
        chpl_internal_error("sched_getaffinity() failed");
      numLogCpusAcc = CPU_COUNT(&m);
      if (numLogCpusAcc == 0)
        numLogCpusAcc = 1;
      numCpus = (numPhysCpus * numLogCpusAcc) / numLogCpus;
#endif
    }
    return numCpus;
  }
  else {
    static int numCpus = 0;

    if (numCpus == 0)
      numCpus = numPhysCpus;
    return numCpus;
  }
#else
#warning "Target architecture is not yet supported."
  return 1;
#endif
}


int chpl_getNumLogicalCpus(chpl_bool accessible_only) {
  //
  // Support for the accessible_only flag here is spotty -- we only obey
  // it for Linux systems.
  //
#ifdef NO_CORES_PER_LOCALE
  return 1;
#elif defined __APPLE__
  //
  // Apple
  //
  static int32_t numCpus = 0;
  if (numCpus == 0) {
    size_t len = sizeof(numCpus);
    if (sysctlbyname("hw.logicalcpu", &numCpus, &len, NULL, 0))
      chpl_internal_error("query of number of PUs failed");
  }
  return (int) numCpus;
#elif defined __CYGWIN__
  //
  // Cygwin
  //
  // WARNING: This has not yet been tested.
  //
  static int numCpus = 0;
  if (numCpus == 0)
    numCpus = sysconf(_SC_NPROCESSORS_ONLN);
  return numCpus;
#elif defined(__linux__) || defined(__NetBSD__)
  //
  // Linux
  //
  static int numPhysCpus = 0;
  static int numLogCpus = 0;
  if (numPhysCpus == 0)
    getCpuInfo(&numPhysCpus, &numLogCpus);

  if (accessible_only) {
    static int numCpus = 0;

    if (numCpus == 0) {
#if defined __MIC__
      //
      // On Intel MIC, we seem (for now at least) not to have kernel
      // scheduling affinity information.
      //
      numCpus = numLogCpus;
#elif defined __NetBSD__
      numCpus = numLogCpus;
#else
      cpu_set_t m;
      int numLogCpusAcc;

      if (sched_getaffinity(getpid(), sizeof(cpu_set_t), &m) != 0)
        chpl_internal_error("sched_getaffinity() failed");
      numLogCpusAcc = CPU_COUNT(&m);
      if (numLogCpusAcc == 0)
        numLogCpusAcc = 1;
      numCpus = (numLogCpusAcc < numLogCpus) ? numLogCpusAcc : numLogCpus;
#endif
    }
    return numCpus;
  }
  else {
    static int numCpus = 0;

    if (numCpus == 0)
      numCpus = numLogCpus;
    return numCpus;
  }
#else
#warning "Target architecture is not yet supported."
  return 1;
#endif
}


// Using a static buffer is a bad idea from the standpoint of thread-safety.
// However, since the node name is not expected to change it is OK to
// initialize it once and share the singleton string.
// There could still be a race condition concerning which thread actually gets
// to initialize the static, but since two or more should end up writing the
// same bytes, it probably just works out.
c_string chpl_nodeName(void) {
  static char* namespace = NULL;
  if (namespace == NULL)
  {
    struct utsname utsinfo;
    int namelen;

    uname(&utsinfo);
    namelen = strlen(utsinfo.nodename)+1;
    namespace = chpl_mem_realloc(namespace, namelen * sizeof(char), 
                                 CHPL_RT_MD_LOCALE_NAME_BUFFER, 0, NULL);
    strcpy(namespace, utsinfo.nodename);
  }
  return namespace;
}<|MERGE_RESOLUTION|>--- conflicted
+++ resolved
@@ -55,13 +55,6 @@
 size_t chpl_getSysPageSize(void) {
   static size_t pageSize = 0;
 
-<<<<<<< HEAD
-  //
-  // No conflict management.  We assume this is set once, early, before
-  // we have multiple threads that might be querying the value.
-  //
-=======
->>>>>>> c82c26ce
   if (pageSize == 0) {
 #if defined _SC_PAGESIZE
     pageSize = (size_t) sysconf(_SC_PAGESIZE);
@@ -79,13 +72,6 @@
 size_t chpl_getHeapPageSize(void) {
   static size_t pageSize = 0;
 
-<<<<<<< HEAD
-  //
-  // No conflict management.  We assume this is set once, early, before
-  // we have multiple threads that might be querying the value.
-  //
-=======
->>>>>>> c82c26ce
   if (pageSize == 0) {
 #if defined __linux__
     char* ev;
