--- conflicted
+++ resolved
@@ -36,10 +36,7 @@
 	chpl-mem-hook.c \
 	chplmemtrack.c \
 	chpl-privatization.c \
-<<<<<<< HEAD
-=======
         chpl-string.c \
->>>>>>> 9b81586f
 	chplsys.c \
 	chpl-tasks.c \
 	chpl-timers.c \
