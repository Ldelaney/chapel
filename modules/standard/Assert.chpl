--- conflicted
+++ resolved
@@ -54,14 +54,8 @@
 */
 proc assert(test: bool, args ...?numArgs) {
   if !test {
-<<<<<<< HEAD
-    var tmpstring = stringify((...args));
-    __primitive("chpl_error", "assert failed - " + tmpstring);
-=======
-    var tmpstring: string;
-    tmpstring.write((...args));
-    __primitive("chpl_error", c"assert failed - " + tmpstring.c_str());
->>>>>>> 1eaec848
+    var tmpstring = "assert failed - " + stringify((...args));
+    __primitive("chpl_error", tmpstring.c_str());
   }
 }
 
