--- conflicted
+++ resolved
@@ -147,12 +147,6 @@
     for POD types)
   * it contains only POD type fields
 
-<<<<<<< HEAD
-Class types in Chapel are always considered POD types (because an instance of
-the class is actually a pointer to the class object, and this pointer is POD).
-
-Primitive numeric Chapel types are POD types as well.
-=======
 User class types in Chapel are always considered POD types (because an instance
 of the class is actually a pointer to the class object, and this pointer is
 POD).
@@ -160,7 +154,6 @@
 c_ptr is a POD type.
 
 Primitive numeric/boolean/enumerated Chapel types are POD types as well.
->>>>>>> e384ce8a
  */
 pragma "no instantiation limit"
 pragma "no doc" // I don't think we want to make this public yet
