--- conflicted
+++ resolved
@@ -683,20 +683,8 @@
   inline proc +(param x: enumerated, param s: string) param
     return __primitive("string_concat", x:string, s);
 
-<<<<<<< HEAD
   inline proc +(param s: string, param x: bool) param
     return __primitive("string_concat", s, x:string);
-=======
-  // Yes this is invoked sometimes. In the long run, however,
-  // we'd like the compiler to eliminate casts to the same type instead.
-  inline proc _cast(type t, x: c_string) where t == c_string {
-    return x;
-  }
-
-  inline proc _cast(type t, x: c_string) where t == string {
-    return toString(x);
-  }
->>>>>>> d0f93e07
 
   inline proc +(param x: bool, param s: string) param
     return __primitive("string_concat", x:string, s);
@@ -891,6 +879,12 @@
   // Casts (casts to & from other primitive types are in StringCasts)
   //
 
+  // Yes this is invoked sometimes. In the long run, however,
+  // we'd like the compiler to eliminate casts to the same type instead.
+  inline proc _cast(type t, x: c_string) where t == c_string {
+    return x;
+  }
+
   // :(
   inline proc _cast(type t, cs: c_string) where t == bufferType {
     return __primitive("cast", t, cs);
