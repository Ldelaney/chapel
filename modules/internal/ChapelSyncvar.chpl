/*
 * Copyright 2004-2015 Cray Inc.
 * Other additional copyright holders may be indicated within.
 *
 * The entirety of this work is licensed under the Apache License,
 * Version 2.0 (the "License"); you may not use this file except
 * in compliance with the License.
 *
 * You may obtain a copy of the License at
 *
 *     http://www.apache.org/licenses/LICENSE-2.0
 *
 * Unless required by applicable law or agreed to in writing, software
 * distributed under the License is distributed on an "AS IS" BASIS,
 * WITHOUT WARRANTIES OR CONDITIONS OF ANY KIND, either express or implied.
 * See the License for the specific language governing permissions and
 * limitations under the License.
 */

/*
Synchronization variables have a logical state associated with the value. The
state of the variable is either full or empty. Normal reads of a
synchronization variable cannot proceed until the variable's state is full.
Normal writes of a synchronization variable cannot proceed until the variable's
state is empty.

Chapel supports two types of synchronization variables: sync and single. Both
types behave similarly, except that a single variable may only be written once.
Consequently, when a sync variable is read, its state transitions to empty,
whereas when a single variable is read, its state does not change. When either
type of synchronization variable is written, its state transitions to full.

If a task attempts to read or write a synchronization variable that is not in
the correct state, the task is suspended. When the variable transitions to the
correct state, the task is resumed. If there are multiple tasks blocked waiting
for the state transition, one is non-deterministically selected to proceed and
the others continue to wait if it is a sync variable; all tasks are selected to
proceed if it is a single variable.
*/
module ChapelSyncvar {
  use MemConsistency;

  pragma "no doc"
  inline proc chpl__readXX(x: sync) return x.readXX();
  pragma "no doc"
  inline proc chpl__readXX(x: single) return x.readXX();
  pragma "no doc"
  inline proc chpl__readXX(x) return x;

  pragma "sync"
    pragma "no object" // Optimize out the object base pointer.
    pragma "no default functions"
    pragma "ignore noinit"
    pragma "not plain old data"
    pragma "no doc"
    class _syncvar {
      type base_type;
      var  value: base_type;       // actual data - may need to be declared specially on some targets!
      pragma "omit from constructor" var sync_aux: _sync_aux_t; // data structure for locking, signaling, etc.
      // Ideally, the definition of this class should be target and base_type dependent,
      // since not all targets need to have a sync_aux field if base_type is sufficiently simple.

      proc ~_syncvar() { __primitive("sync_destroy", this); }

      proc initialize() {
        __primitive("sync_init", this);
      }
    }

  /* Returns true if `t` is a sync type, false otherwise. */
  proc isSyncType(type t) param
    return __primitive("is sync type", t);

  pragma "no doc"
  proc isSyncValue(x: sync) param  return true;
  pragma "no doc"
  proc isSyncValue(x)       param  return false;

  // The operations are:
  //  readFE - wait for full, leave empty
  //  readFF - wait for full, leave full
  //  readXX - ignore F/E, leave F/E unchanged
  //  = (i.e., write_wait_empty_leave_full)
  //  writeEF  - wait for empty, leave full (same as =)
  //  writeFF  - wait for full, leave full
  //  writeXF  - ignore F/E, leave full
  //  reset - ignore F/E, write zero, leave empty
  //  isFull - query whether it is full

  /*
     This method blocks until the sync variable is full. The state of the sync
     variable is set to empty when this method completes. This method
     implements the default read of a sync variable.

     :returns: The value of the sync variable.
  */
  proc _syncvar.readFE(): base_type {
    var ret: base_type;
    on this {
      var localRet: base_type;
      chpl_rmem_consist_release();
      __primitive("sync_wait_full_and_lock", this);
      localRet = value;
      __primitive("sync_mark_and_signal_empty", this);
      chpl_rmem_consist_acquire();
      ret = localRet;
    }
    return ret;
  }

  /*
     This method blocks until the sync variable is full. The state of the sync
     variable remains full when this method completes.

     :returns: The value of the sync variable.
  */
  proc _syncvar.readFF() {
    var ret: base_type;
    on this {
      var localRet: base_type;
      chpl_rmem_consist_release();
      __primitive("sync_wait_full_and_lock", this);
      localRet = value;
      __primitive("sync_mark_and_signal_full", this); // in case others are waiting
      chpl_rmem_consist_acquire();
      ret = localRet;
    }
    return ret;
  }

  /*
     This method is non-blocking and the state of the sync variable is
     unchanged when this method completes.

     :returns: The value of the sync variable.
  */
  proc _syncvar.readXX() {
    var ret: base_type;
    on this {
      var localRet: base_type;
      chpl_rmem_consist_release();
      __primitive("sync_lock", this);
      localRet = value;
      __primitive("sync_unlock", this);
      chpl_rmem_consist_acquire();
      ret = localRet;
    }
    return ret;
  }

  /*
     :arg val: New value of the sync variable.

     This method blocks until the sync variable is empty. The state of the sync
     variable is set to full when this method completes. This method implements
     the default write of a sync variable.
  */
  proc _syncvar.writeEF(val:base_type) {
    on this {
      chpl_rmem_consist_release();
      __primitive("sync_wait_empty_and_lock", this);
      value = val;
      __primitive("sync_mark_and_signal_full", this);
      chpl_rmem_consist_acquire();
    }
  }

  proc =(ref sv: sync, val:sv.base_type) {
    sv.writeEF(val);
  }

  /*
     :arg val: New value of the sync variable.

     This method blocks until the sync variable is full. The state
     of the sync variable remains full when this method completes.
  */
  proc _syncvar.writeFF(val:base_type) {
    on this {
      chpl_rmem_consist_release();
      __primitive("sync_wait_full_and_lock", this);
      value = val;
      __primitive("sync_mark_and_signal_full", this);
      chpl_rmem_consist_acquire();
    }
  }

  /*
     :arg val: New value of the sync variable.

     This method is non-blocking and the state of the sync
     variable is set to full when this method completes.
  */
  proc _syncvar.writeXF(val:base_type) {
    on this {
      chpl_rmem_consist_release();
      __primitive("sync_lock", this);
      value = val;
      __primitive("sync_mark_and_signal_full", this);
      chpl_rmem_consist_acquire();
    }
  }

  /*
     Resets the value of this sync variable to the default value of
     its type. This method is non-blocking and the state of the sync
     variable is set to empty when this method completes.
  */
  proc _syncvar.reset() {
    on this {
      const default_value: base_type;
      chpl_rmem_consist_release();
      __primitive("sync_lock", this);
      value = default_value;
      __primitive("sync_mark_and_signal_empty", this);
      chpl_rmem_consist_acquire();
    }
  }

  /*
     :returns: true if the state of the sync variable is full.

     This method is non-blocking and the state of the sync variable is
     unchanged when this method completes.
  */
  proc _syncvar.isFull {
    var b: bool;
    on this {
      chpl_rmem_consist_release();
      b = __primitive("sync_is_full", this);
      chpl_rmem_consist_acquire();
    }
    return b;
  }

  // Do not allow implicit reads of sync/single vars.
<<<<<<< HEAD
  proc _syncvar.readThis(x) {
=======
  pragma "no doc"
  proc _syncvar.readThis(x: Reader) {
>>>>>>> 1eaec848
    compilerError("sync/single variables cannot currently be read - use writeEF/writeFF instead");
  }

  // Do not allow implicit writes of sync/single vars.
<<<<<<< HEAD
  proc _syncvar.writeThis(x) {
=======
  pragma "no doc"
  proc _syncvar.writeThis(x: Writer) {
>>>>>>> 1eaec848
    compilerError("sync/single variables cannot currently be written - apply readFE/readFF() to those variables first");
  }


  // single variable support
    pragma "single"
    pragma "no object" // Optimize out the object base pointer.
    pragma "no default functions"
    pragma "ignore noinit"
    pragma "not plain old data"
    pragma "no doc"
    class _singlevar {
      type base_type;
      var  value: base_type;     // actual data - may need to be declared specially on some targets!
      pragma "omit from constructor" var single_aux: _single_aux_t; // data structure for locking, signaling, etc.
      // Ideally, the definition of this class should be target and base_type dependent,
      // since not all targets need to have a single_aux field if base_type is sufficiently simple.

      proc ~_singlevar() { __primitive("single_destroy", this); }

      proc initialize() {
        __primitive("single_init", this);
      }
    }

  /* Returns true if `t` is a single type, false otherwise. */
  proc isSingleType(type t) param
    return __primitive("is single type", t);

  pragma "no doc"
  proc isSingleValue(x: single) param  return true;
  pragma "no doc"
  proc isSingleValue(x)         param  return false;

  /*
     This method blocks until the single variable is full. The state of the single
     variable remains full when this method completes. This method implements
     the default read of a single variable.

     :returns: The value of the single variable.
  */
  proc _singlevar.readFF() {
    var ret: base_type;
    on this {
      var localRet: base_type;
      chpl_rmem_consist_release();
      if this.isFull then
        localRet = value;
      else {
        __primitive("single_wait_full", this);
        localRet = value;
        __primitive("single_mark_and_signal_full", this); // in case others are waiting
      }
      chpl_rmem_consist_acquire();
      ret = localRet;
    }
    return ret;
  }


  /*
     This method is non-blocking and the state of the single variable is
     unchanged when this method completes.

     :returns: The value of the single variable.
  */
  proc _singlevar.readXX() {
    var ret: base_type;
    on this {
      chpl_rmem_consist_release();
      var localRet: base_type;
      if this.isFull then
        localRet = value;
      else {
        __primitive("single_lock", this);
        localRet = value;
        __primitive("single_unlock", this);
      }
      chpl_rmem_consist_acquire();
      ret = localRet;
    }
    return ret;
  }


  /*
     :arg val: New value of the single variable.

     This method blocks until the single variable is empty. The state of the single
     variable is set to full when this method completes. This method implements
     the default write of a single variable.
  */
  proc _singlevar.writeEF(val:base_type) {
    on this {
      chpl_rmem_consist_release();
      __primitive("single_lock", this);
      if this.isFull then
        halt("single var already defined");
      value = val;
      __primitive("single_mark_and_signal_full", this);
      chpl_rmem_consist_acquire();
    }
  }

  proc =(ref sv: single, value:sv.base_type) {
    sv.writeEF(value);
  }

  /*
     :returns: true if the state of the single variable is full.

     This method is non-blocking and the state of the single variable is
     unchanged when this method completes.
  */
  proc _singlevar.isFull {
    var b: bool;
    on this {
      chpl_rmem_consist_release();
      b = __primitive("single_is_full", this);
      chpl_rmem_consist_acquire();
    }
    return b;
  }


  // Do not allow implicit reads of sync/single vars.
<<<<<<< HEAD
  proc _singlevar.readThis(x) {
=======
  pragma "no doc"
  proc _singlevar.readThis(x: Reader) {
>>>>>>> 1eaec848
    compilerError("single/sync variables cannot currently be read - use writeEF/writeFF instead");
  }

  // Do not allow implicit writes of sync/single vars.
<<<<<<< HEAD
  proc _singlevar.writeThis(x) {
=======
  pragma "no doc"
  proc _singlevar.writeThis(x: Writer) {
>>>>>>> 1eaec848
    compilerError("single/sync variables cannot currently be written - apply readFF/readFE() to those variables first");
  }

  pragma "dont disable remote value forwarding"
  inline proc _createFieldDefault(type t, init: sync) {
    return init;
  }
  
  pragma "dont disable remote value forwarding"
  inline proc _createFieldDefault(type t, init: single) {
    return init;
  }
  
  pragma "init copy fn"
  inline proc chpl__initCopy(sv: sync) {
    return sv.readFE();
  }
  
  pragma "init copy fn"
  inline proc chpl__initCopy(sv: single) {
    return sv.readFF();
  }

  pragma "dont disable remote value forwarding"
  pragma "donor fn"
  pragma "auto copy fn"
  inline proc chpl__autoCopy(x: sync) return x;

  pragma "dont disable remote value forwarding"
  pragma "donor fn"
  pragma "auto copy fn"
  inline proc chpl__autoCopy(x: single) return x;

  // Be explicit about whether syncs and singles are auto-destroyed.
  inline proc chpl__maybeAutoDestroyed(x: _syncvar) param return true;
  inline proc chpl__maybeAutoDestroyed(x: _singlevar) param return true;

  pragma "auto destroy fn sync"
  inline proc chpl__autoDestroy(x: _syncvar) {
    delete x;
  }
  pragma "auto destroy fn sync"
  inline proc chpl__autoDestroy(x: _singlevar) {
    delete x;
  }

  proc chpl__syncBaseType(s) type {
    var x = s;
    return x.type;
  }

  // op= for sync variables
  inline proc  +=(ref lhs:sync, rhs:chpl__syncBaseType(lhs)) { lhs = lhs  + rhs; }
  inline proc  -=(ref lhs:sync, rhs:chpl__syncBaseType(lhs)) { lhs = lhs  - rhs; }
  inline proc  *=(ref lhs:sync, rhs:chpl__syncBaseType(lhs)) { lhs = lhs  * rhs; }
  inline proc  /=(ref lhs:sync, rhs:chpl__syncBaseType(lhs)) { lhs = lhs  / rhs; }
  inline proc  %=(ref lhs:sync, rhs:chpl__syncBaseType(lhs)) { lhs = lhs  % rhs; }
  inline proc **=(ref lhs:sync, rhs:chpl__syncBaseType(lhs)) { lhs = lhs ** rhs; }
  inline proc  &=(ref lhs:sync, rhs:chpl__syncBaseType(lhs)) { lhs = lhs  & rhs; }
  inline proc  |=(ref lhs:sync, rhs:chpl__syncBaseType(lhs)) { lhs = lhs  | rhs; }
  inline proc  ^=(ref lhs:sync, rhs:chpl__syncBaseType(lhs)) { lhs = lhs  ^ rhs; }
  inline proc >>=(ref lhs:sync, rhs:chpl__syncBaseType(lhs)) { lhs = lhs >> rhs; }
  inline proc <<=(ref lhs:sync, rhs:chpl__syncBaseType(lhs)) { lhs = lhs << rhs; }
  
  inline proc <=>(lhs: sync, ref rhs) {
    const tmp = lhs;
    lhs = rhs;
    rhs = tmp;
  }
  
  inline proc <=>(ref lhs, rhs: sync) {
    const tmp = lhs;
    lhs = rhs;
    rhs = tmp;
  }
  
  inline proc <=>(lhs: sync, rhs: sync) {
    const tmp = lhs;
    lhs = rhs;
    rhs = tmp;
  }
  
}<|MERGE_RESOLUTION|>--- conflicted
+++ resolved
@@ -234,22 +234,14 @@
   }
 
   // Do not allow implicit reads of sync/single vars.
-<<<<<<< HEAD
+  pragma "no doc"
   proc _syncvar.readThis(x) {
-=======
-  pragma "no doc"
-  proc _syncvar.readThis(x: Reader) {
->>>>>>> 1eaec848
     compilerError("sync/single variables cannot currently be read - use writeEF/writeFF instead");
   }
 
   // Do not allow implicit writes of sync/single vars.
-<<<<<<< HEAD
+  pragma "no doc"
   proc _syncvar.writeThis(x) {
-=======
-  pragma "no doc"
-  proc _syncvar.writeThis(x: Writer) {
->>>>>>> 1eaec848
     compilerError("sync/single variables cannot currently be written - apply readFE/readFF() to those variables first");
   }
 
@@ -376,22 +368,14 @@
 
 
   // Do not allow implicit reads of sync/single vars.
-<<<<<<< HEAD
+  pragma "no doc"
   proc _singlevar.readThis(x) {
-=======
-  pragma "no doc"
-  proc _singlevar.readThis(x: Reader) {
->>>>>>> 1eaec848
     compilerError("single/sync variables cannot currently be read - use writeEF/writeFF instead");
   }
 
   // Do not allow implicit writes of sync/single vars.
-<<<<<<< HEAD
+  pragma "no doc"
   proc _singlevar.writeThis(x) {
-=======
-  pragma "no doc"
-  proc _singlevar.writeThis(x: Writer) {
->>>>>>> 1eaec848
     compilerError("single/sync variables cannot currently be written - apply readFF/readFE() to those variables first");
   }
 
