--- conflicted
+++ resolved
@@ -1084,11 +1084,7 @@
     compilerError("illegal assignment of type to value");
   }
   
-<<<<<<< HEAD
-  pragma "compiler generated"
-=======
   pragma "compiler generated" 
->>>>>>> e384ce8a
   pragma "init copy fn"
   inline proc chpl__initCopy(x: _tuple) { 
     // body inserted during generic instantiation
@@ -1144,11 +1140,7 @@
     return ir;
   }
   
-<<<<<<< HEAD
-  pragma "compiler generated"
-=======
   pragma "compiler generated" 
->>>>>>> e384ce8a
   pragma "donor fn"
   pragma "auto copy fn"
   inline proc chpl__autoCopy(x) return chpl__initCopy(x);
@@ -1163,17 +1155,10 @@
   pragma "compiler generated"
   inline proc chpl__autoDestroy(x: object) { }
 
-<<<<<<< HEAD
-  pragma "compiler generated"
-  inline proc chpl__autoDestroy(type t)  { }
-
-  pragma "compiler generated"
-=======
   pragma "compiler generated" 
   inline proc chpl__autoDestroy(type t)  { }
 
   pragma "compiler generated" 
->>>>>>> e384ce8a
   inline proc chpl__autoDestroy(x: ?t) {
     __primitive("call destructor", x);
   }
