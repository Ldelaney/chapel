/*
 * Copyright 2004-2015 Cray Inc.
 * Other additional copyright holders may be indicated within.
 *
 * The entirety of this work is licensed under the Apache License,
 * Version 2.0 (the "License"); you may not use this file except
 * in compliance with the License.
 *
 * You may obtain a copy of the License at
 *
 *     http://www.apache.org/licenses/LICENSE-2.0
 *
 * Unless required by applicable law or agreed to in writing, software
 * distributed under the License is distributed on an "AS IS" BASIS,
 * WITHOUT WARRANTIES OR CONDITIONS OF ANY KIND, either express or implied.
 * See the License for the specific language governing permissions and
 * limitations under the License.
 */

// ChapelBase.chpl
//

module ChapelBase {
  // These two are called by compiler-generated code.
  extern proc chpl_config_has_value(name:c_string, module_name:c_string): bool;
  extern proc chpl_config_get_value(name:c_string, module_name:c_string): c_string;

  config param CHPL_HOME = "unset";
  if (CHPL_HOME == "unset") {
    compilerWarning("CHPL_HOME not set");
  }

  config param CHPL_HOST_PLATFORM = "unset";
  if (CHPL_HOST_PLATFORM == "unset") {
    compilerWarning("CHPL_HOST_PLATFORM not set");
  }

  config param CHPL_TARGET_PLATFORM = "unset";
  if (CHPL_TARGET_PLATFORM == "unset") {
    compilerWarning("CHPL_TARGET_PLATFORM not set");  }

  config param CHPL_HOST_COMPILER = "unset";
  if (CHPL_HOST_COMPILER == "unset") {
    compilerWarning("CHPL_HOST_COMPILER not set");
  }

  config param CHPL_TARGET_COMPILER = "unset";
  if (CHPL_TARGET_COMPILER == "unset") {
    compilerWarning("CHPL_TARGET_COMPILER not set");
  }

  config param CHPL_TARGET_ARCH = "unset";
  if (CHPL_TARGET_ARCH == "unset") {
    compilerWarning("CHPL_TARGET_ARCH not set");
  }

  config param CHPL_LOCALE_MODEL = "unset";
  if (CHPL_LOCALE_MODEL == "unset") {
    compilerWarning("CHPL_LOCALE_MODEL not set");
  }

  config param CHPL_COMM = "unset";
  if (CHPL_COMM == "unset") {
    compilerWarning("CHPL_COMM not set");
  }

  config param CHPL_COMM_SUBSTRATE = "unset";
  if (CHPL_COMM_SUBSTRATE == "unset") {
    compilerWarning("CHPL_COMM_SUBSTRATE not set");
  }

  config param CHPL_GASNET_SEGMENT = "unset";
  if (CHPL_GASNET_SEGMENT == "unset") {
    compilerWarning("CHPL_GASNET_SEGMENT not set");
  }

  config param CHPL_TASKS = "unset";
  if (CHPL_TASKS == "unset") {
    compilerWarning("CHPL_TASKS not set");
  }

  config param CHPL_THREADS = "unset";
  if (CHPL_THREADS == "unset") {
    compilerWarning("CHPL_THREADS not set");
  }

  config param CHPL_LAUNCHER = "unset";
  if (CHPL_LAUNCHER == "unset") {
    compilerWarning("CHPL_LAUNCHER not set");
  }

  config param CHPL_TIMERS = "unset";
  if (CHPL_TIMERS == "unset") {
    compilerWarning("CHPL_TIMERS not set");
  }

  config param CHPL_MEM = "unset";
  if (CHPL_MEM == "unset") {
    compilerWarning("CHPL_MEM not set");
  }

  config param CHPL_MAKE = "unset";
  if (CHPL_MAKE == "unset") {
    compilerWarning("CHPL_MAKE not set");
  }

  config param CHPL_ATOMICS = "unset";
  if (CHPL_ATOMICS == "unset") {
    compilerWarning("CHPL_ATOMICS not set");
  }

  config param CHPL_NETWORK_ATOMICS = "unset";
  if (CHPL_NETWORK_ATOMICS == "unset") {
    compilerWarning("CHPL_NETWORK_ATOMICS not set");
  }

  config param CHPL_GMP = "unset";
  if (CHPL_GMP == "unset") {
    compilerWarning("CHPL_GMP not set");
  }

  config param CHPL_HWLOC = "unset";
  if (CHPL_HWLOC == "unset") {
    compilerWarning("CHPL_HWLOC not set");
  }

  config param CHPL_REGEXP = "unset";
  if (CHPL_REGEXP == "unset") {
    compilerWarning("CHPL_REGEXP not set");
  }

  config param CHPL_WIDE_POINTERS = "unset";
  if (CHPL_WIDE_POINTERS == "unset") {
    compilerWarning("CHPL_WIDE_POINTERS not set");
  }

  config param CHPL_LLVM = "unset";
  if (CHPL_LLVM == "unset") {
    compilerWarning("CHPL_LLVM not set");
  }

  config param CHPL_AUX_FILESYS = "unset";
  if (CHPL_AUX_FILESYS == "unset") {
    compilerWarning("CHPL_AUX_FILESYS not set");
  }

  // Is the cache for remote data enabled at compile time?
  config param CHPL_CACHE_REMOTE: bool = false;

  config param noRefCount = false;
  /* Control refCount debugging:
   * 0 = off
   * 1 = errors only
   * 2 = verbose
   */
  config param debugArrRefCount = 0;
  config param debugDomRefCount = 0;
  config param debugDistRefCount = 0;

  config param warnMaximalRange = false;    // Warns if integer rollover will cause
                    // the iterator to yield zero times.

  proc _throwOpError(param op: c_string) {
      compilerError("illegal use of '", op, "' on operands of type uint(64) and signed integer");
  }

  inline proc _throwPVFCError() {
    halt("Pure virtual function called.");
  }

  proc compilerError(param x:c_string ...?n, param errorDepth:int) {
    __primitive("error", (...x));
  }

  proc compilerError(param x:c_string ...?n) {
    __primitive("error", (...x));
  }

  proc compilerWarning(param x:c_string ...?n, param errorDepth:int) {
    __primitive("warning", (...x));
  }

  proc compilerWarning(param x:c_string ...?n) {
    __primitive("warning", (...x));
  }

  // for compilerAssert, as param tuples do not de-tuple into params yet,
  // we handle only up to 5 message args and omit the rest
  
  proc compilerAssert(param test: bool)
  { if !test then compilerError("assert failed"); }
  
  proc compilerAssert(param test: bool, param arg1:integral)
  { if !test then compilerError("assert failed", arg1:int); }
  
  proc compilerAssert(param test: bool, param arg1) where !isIntegralType(arg1.type)
  { if !test then compilerError("assert failed - ", arg1); }
  
  proc compilerAssert(param test: bool, param arg1, param arg2)
  { if !test then compilerError("assert failed - ", arg1, arg2); }
  
  proc compilerAssert(param test: bool, param arg1, param arg2, param arg3)
  { if !test then compilerError("assert failed - ", arg1, arg2, arg3); }
  
  proc compilerAssert(param test: bool, param arg1, param arg2, param arg3, param arg4)
  { if !test then compilerError("assert failed - ", arg1, arg2, arg3, arg4); }
  
  proc compilerAssert(param test: bool, param arg1, param arg2, param arg3, param arg4, param arg5)
  { if !test then compilerError("assert failed - ", arg1, arg2, arg3, arg4, arg5); }
  
  proc compilerAssert(param test: bool, param arg1, param arg2, param arg3, param arg4, param arg5, param arg6: integral)
  { if !test then compilerError("assert failed - ", arg1, arg2, arg3, arg4, arg5, arg6:int); }
  
  proc compilerAssert(param test: bool, param arg1, param arg2, param arg3, param arg4, param arg5, argrest..., param arglast: integral)
  { if !test then compilerError("assert failed - ", arg1, arg2, arg3, arg4, arg5, " [...]", arglast:int); }
  
  proc compilerAssert(param test: bool, param arg1, param arg2, param arg3, param arg4, param arg5, argrest...)
  { if !test then compilerError("assert failed - ", arg1, arg2, arg3, arg4, arg5, " [...]"); }

  enum iterKind {leader, follower, standalone};
  
  //
  // assignment on primitive types
  //
  inline proc =(ref a: bool, b: bool) { __primitive("=", a, b); }
  inline proc =(ref a: bool(?w), b: bool) { __primitive("=", a, b); }
  inline proc =(ref a: int(?w), b: int(w)) { __primitive("=", a, b); }
  inline proc =(ref a: uint(?w), b: uint(w)) { __primitive("=", a, b); }
  inline proc =(ref a: real(?w), b: real(w)) { __primitive("=", a, b); }
  inline proc =(ref a: imag(?w), b: imag(w)) { __primitive("=", a, b); }
  inline proc =(ref a: complex(?w), b: complex(w)) { __primitive("=", a, b); }
  inline proc =(ref a:opaque, b:opaque) {__primitive("=", a, b); }

  inline proc =(ref a, b: a.type) where isClassType(a.type)
  { __primitive("=", a, b); }

  // Because resolution prefers user-defined versions to ones marked as "compiler
  // generated", it is desirable to add that flag to this default version.
  // In that way, a user-supplied version of assignment will override this one.
  pragma "compiler generated"
    // The CG pragma is needed because this function interferes with
    // assignments defined for sync and single class types.
  inline proc =(ref a, b:_nilType) where isClassType(a.type) {
    __primitive("=", a, nil); 
  }

  
  //
  // equality comparison on primitive types
  //
  inline proc ==(a: bool, b: bool) return __primitive("==", a, b);
  inline proc ==(a: int(?w), b: int(w)) return __primitive("==", a, b);
  inline proc ==(a: uint(?w), b: uint(w)) return __primitive("==", a, b);
  inline proc ==(a: real(?w), b: real(w)) return __primitive("==", a, b);
  inline proc ==(a: imag(?w), b: imag(w)) return __primitive("==", a, b);
  inline proc ==(a: complex(?w), b: complex(w)) return a.re == b.re && a.im == b.im;
  inline proc ==(a: object, b: object) return __primitive("ptr_eq", a, b);
  
  inline proc !=(a: bool, b: bool) return __primitive("!=", a, b);
  inline proc !=(a: int(?w), b: int(w)) return __primitive("!=", a, b);
  inline proc !=(a: uint(?w), b: uint(w)) return __primitive("!=", a, b);
  inline proc !=(a: real(?w), b: real(w)) return __primitive("!=", a, b);
  inline proc !=(a: imag(?w), b: imag(w)) return __primitive("!=", a, b);
  inline proc !=(a: complex(?w), b: complex(w)) return a.re != b.re || a.im != b.im;
  inline proc !=(a: object, b: object) return __primitive("ptr_neq", a, b);
  
  inline proc ==(param a: bool, param b: bool) param return __primitive("==", a, b);
  inline proc ==(param a: int(?w), param b: int(w)) param return __primitive("==", a, b);
  inline proc ==(param a: uint(?w), param b: uint(w)) param return __primitive("==", a, b);
  inline proc ==(param a: enumerated, param b: enumerated) param return __primitive("==", a, b);
  
  inline proc !=(param a: bool, param b: bool) param return __primitive("!=", a, b);
  inline proc !=(param a: int(?w), param b: int(w)) param return __primitive("!=", a, b);
  inline proc !=(param a: uint(?w), param b: uint(w)) param return __primitive("!=", a, b);
  inline proc !=(param a: enumerated, param b: enumerated) param return __primitive("!=", a, b);
  
  //
  // ordered comparison on primitive types
  //
  inline proc <=(a: int(?w), b: int(w)) return __primitive("<=", a, b);
  inline proc <=(a: uint(?w), b: uint(w)) return __primitive("<=", a, b);
  inline proc <=(a: real(?w), b: real(w)) return __primitive("<=", a, b);
  inline proc <=(a: imag(?w), b: imag(w)) return __primitive("<=", a, b);
  
  inline proc >=(a: int(?w), b: int(w)) return __primitive(">=", a, b);
  inline proc >=(a: uint(?w), b: uint(w)) return __primitive(">=", a, b);
  inline proc >=(a: real(?w), b: real(w)) return __primitive(">=", a, b);
  inline proc >=(a: imag(?w), b: imag(w)) return __primitive(">=", a, b);
  
  inline proc <(a: int(?w), b: int(w)) return __primitive("<", a, b);
  inline proc <(a: uint(?w), b: uint(w)) return __primitive("<", a, b);
  inline proc <(a: real(?w), b: real(w)) return __primitive("<", a, b);
  inline proc <(a: imag(?w), b: imag(w)) return __primitive("<", a, b);
  
  inline proc >(a: int(?w), b: int(w)) return __primitive(">", a, b);
  inline proc >(a: uint(?w), b: uint(w)) return __primitive(">", a, b);
  inline proc >(a: real(?w), b: real(w)) return __primitive(">", a, b);
  inline proc >(a: imag(?w), b: imag(w)) return __primitive(">", a, b);
  
  inline proc <=(param a: int(?w), param b: int(w)) param return __primitive("<=", a, b);
  inline proc <=(param a: uint(?w), param b: uint(w)) param return __primitive("<=", a, b);
  inline proc <=(param a: enumerated, param b: enumerated) param return __primitive("<=", a, b);
  
  inline proc >=(param a: int(?w), param b: int(w)) param return __primitive(">=", a, b);
  inline proc >=(param a: uint(?w), param b: uint(w)) param return __primitive(">=", a, b);
  inline proc >=(param a: enumerated, param b: enumerated) param return __primitive(">=", a, b);
  
  inline proc <(param a: int(?w), param b: int(w)) param return __primitive("<", a, b);
  inline proc <(param a: uint(?w), param b: uint(w)) param return __primitive("<", a, b);
  inline proc <(param a: enumerated, param b: enumerated) param return __primitive("<", a, b);
  
  inline proc >(param a: int(?w), param b: int(w)) param return __primitive(">", a, b);
  inline proc >(param a: uint(?w), param b: uint(w)) param return __primitive(">", a, b);
  inline proc >(param a: enumerated, param b: enumerated) param return __primitive(">", a, b);
  
  //
  // unary + and - on primitive types
  //
  inline proc +(a: int(?w)) return a;
  inline proc +(a: uint(?w)) return a;
  inline proc +(a: real(?w)) return a;
  inline proc +(a: imag(?w)) return a;
  inline proc +(a: complex(?w)) return a;
  
  inline proc -(a: int(?w)) return __primitive("u-", a);
  inline proc -(a: uint(64)) { compilerError("illegal use of '-' on operand of type ", typeToString(a.type)); }
  inline proc -(a: real(?w)) return __primitive("u-", a);
  inline proc -(a: imag(?w)) return __primitive("u-", a);
  inline proc -(a: complex(?w)) return (-a.re, -a.im):complex(w);
  
  inline proc +(param a: int(?w)) param return a;
  inline proc +(param a: uint(?w)) param return a;
  
  inline proc -(param a: int(?w)) param return __primitive("u-", a);
  inline proc -(param a: uint(?w)) param {
    if (a:int(w) < 0) then
      compilerError("illegal use of '-' on operand of type ", typeToString(a.type));
    else
      return -(a:int(w));
  }
  
  //
  // binary + and - on primitive types for runtime values
  //
  inline proc +(a: int(?w), b: int(w)) return __primitive("+", a, b);
  inline proc +(a: uint(?w), b: uint(w)) return __primitive("+", a, b);
  inline proc +(a: real(?w), b: real(w)) return __primitive("+", a, b);
  inline proc +(a: imag(?w), b: imag(w)) return __primitive("+", a, b);
  inline proc +(a: complex(?w), b: complex(w)) return (a.re+b.re, a.im+b.im):complex(w);

  inline proc +(a: real(?w), b: imag(w)) return (a, _i2r(b)):complex(w*2);
  inline proc +(a: imag(?w), b: real(w)) return (b, _i2r(a)):complex(w*2);
  inline proc +(a: real(?w), b: complex(w*2)) return (a+b.re, b.im):complex(w*2);
  inline proc +(a: complex(?w), b: real(w/2)) return (a.re+b, a.im):complex(w);
  inline proc +(a: imag(?w), b: complex(w*2)) return (b.re, _i2r(a)+b.im):complex(w*2);
  inline proc +(a: complex(?w), b: imag(w/2)) return (a.re, a.im+_i2r(b)):complex(w);
  
  inline proc -(a: int(?w), b: int(w)) return __primitive("-", a, b);
  inline proc -(a: uint(?w), b: uint(w)) return __primitive("-", a, b);
  inline proc -(a: real(?w), b: real(w)) return __primitive("-", a, b);
  inline proc -(a: imag(?w), b: imag(w)) return __primitive("-", a, b);
  inline proc -(a: complex(?w), b: complex(w)) return (a.re-b.re, a.im-b.im):complex(w);
  
  inline proc -(a: real(?w), b: imag(w)) return (a, -_i2r(b)):complex(w*2);
  inline proc -(a: imag(?w), b: real(w)) return (-b, _i2r(a)):complex(w*2);
  inline proc -(a: real(?w), b: complex(w*2)) return (a-b.re, -b.im):complex(w*2);
  inline proc -(a: complex(?w), b: real(w/2)) return (a.re-b, a.im):complex(w);
  inline proc -(a: imag(?w), b: complex(w*2)) return (-b.re, _i2r(a)-b.im):complex(w*2);
  inline proc -(a: complex(?w), b: imag(w/2)) return (a.re, a.im-_i2r(b)):complex(w);

  //
  // binary + and - on param values
  //
  inline proc +(param a: int(?w), param b: int(w)) param return __primitive("+", a, b);
  inline proc +(param a: uint(?w), param b: uint(w)) param return __primitive("+", a, b);

  inline proc -(param a: int(?w), param b: int(w)) param return __primitive("-", a, b);
  inline proc -(param a: uint(?w), param b: uint(w)) param return __primitive("-", a, b);
  
  //
  // * and / on primitive types
  //
  inline proc *(a: int(?w), b: int(w)) return __primitive("*", a, b);
  inline proc *(a: uint(?w), b: uint(w)) return __primitive("*", a, b);
  inline proc *(a: real(?w), b: real(w)) return __primitive("*", a, b);
  inline proc *(a: imag(?w), b: imag(w)) return _i2r(__primitive("*", -a, b));
  inline proc *(a: complex(?w), b: complex(w)) return (a.re*b.re-a.im*b.im, a.im*b.re+a.re*b.im):complex(w);
  
  inline proc *(a: real(?w), b: imag(w)) return _r2i(a*_i2r(b));
  inline proc *(a: imag(?w), b: real(w)) return _r2i(_i2r(a)*b);
  inline proc *(a: real(?w), b: complex(w*2)) return (a*b.re, a*b.im):complex(w*2);
  inline proc *(a: complex(?w), b: real(w/2)) return (a.re*b, a.im*b):complex(w);
  inline proc *(a: imag(?w), b: complex(w*2)) return (-_i2r(a)*b.im, _i2r(a)*b.re):complex(w*2);
  inline proc *(a: complex(?w), b: imag(w/2)) return (-a.im*_i2r(b), a.re*_i2r(b)):complex(w);
  
  inline proc /(a: int(?w), b: int(w)) return __primitive("/", a, b);
  inline proc /(a: uint(?w), b: uint(w)) return __primitive("/", a, b);
  inline proc /(a: real(?w), b: real(w)) return __primitive("/", a, b);
  inline proc /(a: imag(?w), b: imag(w)) return _i2r(__primitive("/", a, b));
  inline proc /(a: complex(?w), b: complex(w))
    return let d = b.re*b.re+b.im*b.im in
    ((a.re*b.re+a.im*b.im)/d, (a.im*b.re-a.re*b.im)/d):complex(w);
  
  inline proc /(a: real(?w), b: imag(w)) return _r2i(-a/_i2r(b));
  inline proc /(a: imag(?w), b: real(w)) return _r2i(_i2r(a)/b);
  inline proc /(a: real(?w), b: complex(w*2))
    return let d = b.re*b.re+b.im*b.im in
    (a*b.re/d, -a*b.im/d):complex(w*2);
  inline proc /(a: complex(?w), b: real(w/2))
  return (a.re/b, a.im/b):complex(w);
  inline proc /(a: imag(?w), b: complex(w*2))
    return let d = b.re*b.re+b.im*b.im in
    (_i2r(a)*b.im/d, _i2r(a)*b.re/d):complex(w*2);
  inline proc /(a: complex(?w), b: imag(w/2))
    return let d = _i2r(b)*_i2r(b) in
    (a.im/_i2r(b), -a.re/_i2r(b)):complex(w);
  
  inline proc *(param a: int(?w), param b: int(w)) param return __primitive("*", a, b);
  inline proc *(param a: uint(?w), param b: uint(w)) param return __primitive("*", a, b);
  
  inline proc /(param a: int(?w), param b: int(w)) param {
    if b == 0 then compilerError("param divide by zero");
    return __primitive("/", a, b);
  }
  inline proc /(param a: uint(?w), param b: uint(w)) param {
    if b == 0 then compilerError("param divide by zero");
    return __primitive("/", a, b);
  }
  
  //
  // % on primitive types
  //
  inline proc %(a: int(?w), b: int(w)) return __primitive("%", a, b);
  inline proc %(a: uint(?w), b: uint(w)) return __primitive("%", a, b);
  
  inline proc %(param a: int(?w), param b: int(w)) param return __primitive("%", a, b);
  inline proc %(param a: uint(?w), param b: uint(w)) param return __primitive("%", a, b);
  
  //
  // ** on primitive types
  //
  
  inline proc _intExpHelp(a: integral, b) where a.type == b.type {
    if b < 0 then
      if a == 0 then
        halt("cannot compute ", a, " ** ", b);
      else
        return 0;
    var i = b, y:a.type = 1, z = a;
    while i != 0 {
      if i % 2 == 1 then
        y *= z;
      z *= z;
      i /= 2;
    }
    return y;
  }
  
  inline proc **(a: int(?w), b: int(w)) return _intExpHelp(a, b);
  inline proc **(a: uint(?w), b: uint(w)) return _intExpHelp(a, b);
  inline proc **(a: real(?w), b: real(w)) return __primitive("**", a, b);

  proc **(param a: int(?w), param b: int(w)) param return __primitive("**", a, b);
  proc **(param a: uint(?w), param b: uint(w)) param return __primitive("**", a, b);

  inline proc _expHelp(a, param b: integral) {
    if b == 0 then
      return 1:a.type;
    else if b == 1 then
      return a;
    else if b == 2 then
      return a*a;
    else if b == 3 then
      return a*a*a;
    else if b == 4 then
      return let t=a*a in t*t;
    else if b == 5 then
      return let t=a*a in t*t*a;
    else if b == 6 then
      return let t=a*a in t*t*t;
    else if b == 8 then
      return let t=a*a, u=t*t in u*u;
    else
      compilerError("unexpected case in exponentiation optimization");
  }
  
  proc _canOptimizeExp(param b: integral) param return b >= 0 && b <= 8 && b != 7;
  
  inline proc **(a: int(?w), param b: integral) where _canOptimizeExp(b) return _expHelp(a, b);
  inline proc **(a: uint(?w), param b: integral) where _canOptimizeExp(b) return _expHelp(a, b);
  inline proc **(a: real(?w), param b: integral) where _canOptimizeExp(b) return _expHelp(a, b);
  
  //
  // logical operations on primitive types
  //
  inline proc !(a: bool) return __primitive("!", a);
  inline proc !(a: int(?w)) return (a == 0);
  inline proc !(a: uint(?w)) return (a == 0);
  
  inline proc isTrue(a: bool) return a;
  inline proc isTrue(param a: bool) param return a;
  
  proc isTrue(a: integral) { compilerError("short-circuiting logical operators not supported on integers"); }
  
  inline proc !(param a: bool) param return __primitive("!", a);
  inline proc !(param a: int(?w)) param return (a == 0);
  inline proc !(param a: uint(?w)) param return (a == 0);
  
  //
  // bitwise operations on primitive types
  //
  inline proc ~(a: bool) return __primitive("u~", a);
  inline proc ~(a: int(?w)) return __primitive("u~", a);
  inline proc ~(a: uint(?w)) return __primitive("u~", a);
  
  inline proc &(a: bool, b: bool) return __primitive("&", a, b);
  inline proc &(a: int(?w), b: int(w)) return __primitive("&", a, b);
  inline proc &(a: uint(?w), b: uint(w)) return __primitive("&", a, b);
  inline proc &(a: uint(?w), b: int(w)) return __primitive("&", a, b:uint(w));
  inline proc &(a: int(?w), b: uint(w)) return __primitive("&", a:uint(w), b);
  
  inline proc |(a: bool, b: bool) return __primitive("|", a, b);
  inline proc |(a: int(?w), b: int(w)) return __primitive("|", a, b);
  inline proc |(a: uint(?w), b: uint(w)) return __primitive("|", a, b);
  inline proc |(a: uint(?w), b: int(w)) return __primitive("|", a, b:uint(w));
  inline proc |(a: int(?w), b: uint(w)) return __primitive("|", a:uint(w), b);
  
  inline proc ^(a: bool, b: bool) return __primitive("^", a, b);
  inline proc ^(a: int(?w), b: int(w)) return __primitive("^", a, b);
  inline proc ^(a: uint(?w), b: uint(w)) return __primitive("^", a, b);
  inline proc ^(a: uint(?w), b: int(w)) return __primitive("^", a, b:uint(w));
  inline proc ^(a: int(?w), b: uint(w)) return __primitive("^", a:uint(w), b);
  
  inline proc ~(param a: bool) param return __primitive("u~", a);
  inline proc ~(param a: int(?w)) param return __primitive("u~", a);
  inline proc ~(param a: uint(?w)) param return __primitive("u~", a);
  
  inline proc &(param a: bool, param b: bool) param return __primitive("&", a, b);
  inline proc &(param a: int(?w), param b: int(w)) param return __primitive("&", a, b);
  inline proc &(param a: uint(?w), param b: uint(w)) param return __primitive("&", a, b);
  inline proc &(param a: uint(?w), param b: int(w)) param return __primitive("&", a, b:uint(w));
  inline proc &(param a: int(?w), param b: uint(w)) param return __primitive("&", a:uint(w), b);
  
  inline proc |(param a: bool, param b: bool) param return __primitive("|", a, b);
  inline proc |(param a: int(?w), param b: int(w)) param return __primitive("|", a, b);
  inline proc |(param a: uint(?w), param b: uint(w)) param return __primitive("|", a, b);
  inline proc |(param a: uint(?w), param b: int(w)) param return __primitive("|", a, b:uint(w));
  inline proc |(param a: int(?w), param b: uint(w)) param return __primitive("|", a:uint(w), b);
  
  inline proc ^(param a: bool, param b: bool) param return __primitive("^", a, b);
  inline proc ^(param a: int(?w), param b: int(w)) param return __primitive("^", a, b);
  inline proc ^(param a: uint(?w), param b: uint(w)) param return __primitive("^", a, b);
  inline proc ^(param a: uint(?w), param b: int(w)) param return __primitive("^", a, b:uint(w));
  inline proc ^(param a: int(?w), param b: uint(w)) param return __primitive("^", a:uint(w), b);
  
  //
  // left and right shift on primitive types
  //
  inline proc <<(a: int(?w), b: integral) return __primitive("<<", a, b);
  inline proc <<(a: uint(?w), b: integral) return __primitive("<<", a, b);
  
  inline proc >>(a: int(?w), b: integral) return __primitive(">>", a, b);
  inline proc >>(a: uint(?w), b: integral) return __primitive(">>", a, b);
  
  inline proc <<(param a: int(?w), param b: integral) param return __primitive("<<", a, b);
  inline proc <<(param a: uint(?w), param b: integral) param return __primitive("<<", a, b);
  
  inline proc >>(param a: int(?w), param b: integral) param return __primitive(">>", a, b);
  inline proc >>(param a: uint(?w), param b: integral) param return __primitive(">>", a, b);
  
  //
  // These functions are used to implement the semantics of
  // reading a sync/single var when the variable is not actually
  // assigned to anything.  For example, a statement that simply uses
  // a sync to read it or a sync returned from a function but not
  // explicitly captured.
  //
  inline proc _statementLevelSymbol(a) { return a; }
  inline proc _statementLevelSymbol(a: sync)  { return a.readFE(); }
  inline proc _statementLevelSymbol(a: single) { return a.readFF(); }
  inline proc _statementLevelSymbol(param a) param { return a; }
  inline proc _statementLevelSymbol(type a) type { return a; }
  
  //
  // If an iterator is called without capturing the result, iterate over it
  // to ensure any side effects it has will happen.
  //
  inline proc _statementLevelSymbol(ir: _iteratorRecord) {
    iter _ir_copy_recursive(ir) {
      for e in ir do
        yield chpl__initCopy(e);
    }
  
    pragma "no copy" var irc = _ir_copy_recursive(ir);
    for e in irc { }
  }
  
  //
  // _cond_test function supports statement bool conversions and sync
  //   variables in conditional statements; and checks for errors
  // _cond_invalid function checks a conditional expression for
  //   incorrectness; it is used to give better error messages for
  //   promotion of && and ||
  //
  inline proc _cond_test(x: object) return x != nil;
  inline proc _cond_test(x: bool) return x;
  inline proc _cond_test(x: integral) return x != 0:x.type;
  
  inline proc _cond_test(param x: bool) param return x;
  inline proc _cond_test(param x: integral) param return x != 0:x.type;
  
  inline proc _cond_test(x) {
    compilerError("type '", typeToString(x.type), "' used in if or while condition");
  }
  
  inline proc _cond_test(x: _iteratorRecord) {
    compilerError("iterator or promoted expression ", typeToString(x.type), " used in if or while condition");
  }
  
  proc _cond_invalid(x: object) param return false;
  proc _cond_invalid(x: bool) param return false;
  proc _cond_invalid(x: integral) param return false;
  proc _cond_invalid(x) param return true;
  
  //
  // isNonnegative(i) == (i>=0), but is a param value if i is unsigned.
  //
  inline proc isNonnegative(i: int(?)) return i >= 0;
  inline proc isNonnegative(i: uint(?)) param return true;
  inline proc isNonnegative(param i) param return i >= 0;
  
  
  //
  // complex component methods re and im
  //
  //  bug?  in setters, parameterize real argument over complex bit width
  //
  inline proc ref chpl_anycomplex.re ref return __primitive("complex_get_real", this);
  inline proc ref chpl_anycomplex.im ref return __primitive("complex_get_imag", this);
  
  //
  // helper functions
  //
  inline proc _i2r(a: imag(?w)) return __primitive("cast", real(w), a);
  inline proc _r2i(a: real(?w)) return __primitive("cast", imag(w), a);
  
  //
  // min and max
  //
  inline proc min(x, y) return if x < y then x else y;
  inline proc max(x, y) return if x > y then x else y;
  inline proc min(x, y)
    where chpl_isSyncSingleAtomic(x) || chpl_isSyncSingleAtomic(y)
  { compilerError("min() and max() are not allowed on sync/single/atomic arguments - apply readFE/readFF/read() to those arguments first"); }
  inline proc max(x, y)
    where chpl_isSyncSingleAtomic(x) || chpl_isSyncSingleAtomic(y)
  { compilerError("max() and min() are not allowed on sync/single/atomic arguments - apply readFE/readFF/read() to those arguments first"); }
  inline proc min(x, y, z...?k) return min(min(x, y), (...z));
  inline proc max(x, y, z...?k) return max(max(x, y), (...z));
  
  //
  // More primitive funs
  //
  inline proc exit(status: int) {
    __primitive("chpl_exit_any", status);
  }
  
  config param parallelInitElts=false;
  proc init_elts(x, s, type t) {
    //
    // Q: why is the declaration of 'y' in the following loops?
    //
    // A: so that if the element type is something like an array,
    // the element can 'steal' the array rather than copying it.
    // One effect of having it in the loop is that the reference
    // count for an array element's domain gets bumped once per
    // element.  Is this good, bad, necessary?  Unclear.
    //

    //
    // Heuristically determine if we should do parallel initialization. The
    // current heuristic really just checks that the array is of numeric types
    // and is at least 2MB. This value was chosen experimentally. Any smaller
    // than that and the cost of a forall (mostly the task creation) outweighs
    // the benefit of using multiple tasks. This was tested on a dual core
    // laptop, 8 core workstation, and 24 core XC40.
    //
    // Ideally we also want to do parallel init for POD types, however the
    // isPODType is currently on string-as-rec only. The heuristic will
    // probably have to be slightly updated for POD types since there will also
    // be the construction cost from the creation of `y: t`
    //
    // We do not want to do parallel init for non-POD types for the time being.
    // Well, really we don't want to do parallel init if `t` is an array or an
    // aggregate type with at least one field that is an array. Domains keep
    // track of what arrays belong to them, so that when a domain is updated,
    // all of its arrays can be updated too. Currently the domain's arrays are
    // stored in a linked list. When an array is destroyed, it goes to its
    // domain and tells the domain to remove the array from the list of arrays.
    // This involves searching through the list of arrays to find the one to
    // remove. For an array of arrays, if the outer array is initialized
    // serially, the order or initialization and destruction will be the same.
    // This means that when initialized serially, no real searching through the
    // linked list has to be done since the array to remove will be at the
    // beginning of the linked list effectively resulting in O(1) time. When
    // the order the arrays are added to the linked list is different than the
    // order they are removed from you experience the true O(n) time of
    // searching through a linked list to find the array to remove. To fix
    // this, the domains list of arrays should really be stored as a BST, or
    // associative array or something that has < log(n) removal time.

    if parallelInitElts && isNumericType(t) {

      param elemsizeInBytes = numBytes(t);
      const arrsizeInBytes = s.safeCast(int) * elemsizeInBytes;
      param heuristicThresh = 2 * 1024 * 1024;
      const heuristicWantsPar = arrsizeInBytes > heuristicThresh;

      if heuristicWantsPar && here != dummyLocale {
        forall i in 1..s {
          pragma "no auto destroy" var y: t;
          __primitive("array_set_first", x, i-1, y);
        }

      } else {
        for i in 1..s {
          pragma "no auto destroy" var y: t;
          __primitive("array_set_first", x, i-1, y);
        }
      }
    } else {
      for i in 1..s {
        pragma "no auto destroy" var y: t;
        __primitive("array_set_first", x, i-1, y);
      }
    }

  }
  
  // dynamic data block class
  // (note that c_ptr(type) is similar, but local only,
  //  and defined in SysBasic.chpl)
  pragma "data class"
  pragma "no object"
  pragma "no default functions"
  class _ddata {
    type eltType;
    /*
       If we had a way to do 'static' routines, this
       could stay here, but since we don't at the moment,
       we've wired the modules to call _ddata_free().
  
    proc ~_ddata() {
      __primitive("array_free", this);
    }
  
     If we had a way to do 'static' routines, this
       could stay here, but since we don't at the moment,
       we've wired the modules to call _ddata_allocate().
    inline proc init(size: integral) {
      __primitive("array_alloc", this, eltType, size);
      init_elts(this, size, eltType);
    }*/
    inline proc this(i: integral) ref {
      return __primitive("array_get", this, i);
    }
  }

  proc chpl_isDdata(type t) param where t: _ddata return true;
  proc chpl_isDdata(type t) param return false;
  
  inline proc =(ref a: _ddata(?t), b: _ddata(t)) {
    __primitive("=", a, b);
  }

  inline proc _cast(type t, x) where t:_ddata && x:_nilType {
    return __primitive("cast", t, x);
  }

  inline proc _ddata_shift(type eltType, data: _ddata(eltType), shift: integral) {
    var ret: _ddata(eltType);
     __primitive("shift_base_pointer", ret, data, shift);
    return ret;
  }

  inline proc _ddata_allocate(type eltType, size: integral) {
    var ret:_ddata(eltType);
    __primitive("array_alloc", ret, eltType, size);
    init_elts(ret, size, eltType);
    return ret;
  }
  
  inline proc _ddata_free(data: _ddata) {
    __primitive("array_free", data);
  }
  
  inline proc ==(a: _ddata, b: _ddata) where a.eltType == b.eltType {
    return __primitive("ptr_eq", a, b);
  }
  inline proc ==(a: _ddata, b: _nilType) {
    return __primitive("ptr_eq", a, nil);
  }
  inline proc ==(a: _nilType, b: _ddata) {
    return __primitive("ptr_eq", nil, b);
  }
  
  inline proc !=(a: _ddata, b: _ddata) where a.eltType == b.eltType {
    return __primitive("ptr_neq", a, b);
  }
  inline proc !=(a: _ddata, b: _nilType) {
    return __primitive("ptr_neq", a, nil);
  }
  inline proc !=(a: _nilType, b: _ddata) {
    return __primitive("ptr_neq", nil, b);
  }
  
  
  inline proc _cond_test(x: _ddata) return x != nil;
  
  
  //
  // internal reference type
  //
  pragma "ref"
  pragma "no default functions"
  pragma "no object"
  class _ref {
    var _val;
  }
  
  //
  // data structures for naive implementation of end used for
  // sync statements and for joining coforall and cobegin tasks
  //
  
  config param useAtomicTaskCnt =  CHPL_NETWORK_ATOMICS!="none";
  type taskCntType = if useAtomicTaskCnt then atomic int
                                         else int;
  pragma "no default functions"
  class _EndCount {
    var i: atomic int,
        taskCnt: taskCntType,
        taskList: _task_list = _defaultOf(_task_list);
  }
  
  // This function is called once by the initiating task.  No on
  // statement needed, because the task should be running on the same
  // locale as the sync/cofall/cobegin was initiated on and thus the
  // same locale on which the object is allocated.
  pragma "dont disable remote value forwarding"
  inline proc _endCountAlloc() {
    return new _EndCount();
  }
  
  // This function is called once by the initiating task.  As above, no
  // on statement needed.
  pragma "dont disable remote value forwarding"
  inline proc _endCountFree(e: _EndCount) {
    delete e;
  }
  
  // This function is called by the initiating task once for each new
  // task *before* any of the tasks are started.  As above, no on
  // statement needed.
  pragma "dont disable remote value forwarding"
  pragma "no remote memory fence"
  proc _upEndCount(e: _EndCount, param countRunningTasks=true) {
    if useAtomicTaskCnt {
      e.i.add(1, memory_order_release);
      e.taskCnt.add(1, memory_order_release);
    } else {
      // note that this on statement does not have the usual
      // remote memory fence becaues of pragma "no remote memory fence"
      // above. So we do an acquire fence before it.
      chpl_rmem_consist_fence(memory_order_release);
      on e {
        e.i.add(1, memory_order_release);
        e.taskCnt += 1;
      }
    }
    if countRunningTasks {
      here.runningTaskCntAdd(1);  // decrement is in _waitEndCount()
    }
  }
  
  // This function is called once by each newly initiated task.  No on
  // statement is needed because the call to sub() will do a remote
  // fork (on) if needed.
  pragma "dont disable remote value forwarding"
  proc _downEndCount(e: _EndCount) {
    e.i.sub(1, memory_order_release);
  }
  
  // This function is called once by the initiating task.  As above, no
  // on statement needed.
  pragma "dont disable remote value forwarding"
  proc _waitEndCount(e: _EndCount, param countRunningTasks=true) {
    // See if we can help with any of the started tasks
    __primitive("execute tasks in list", e.taskList);

    // Remove the task that will just be waiting/yielding in the following
    // waitFor() from the running task count to let others do real work. It is
    // re-added after the waitFor().
    here.runningTaskCntSub(1);

    // Wait for all tasks to finish
    e.i.waitFor(0, memory_order_acquire);

    if countRunningTasks {
      const taskDec = if useAtomicTaskCnt then e.taskCnt.read() else e.taskCnt;
      // taskDec-1 to adjust for the task that was waiting for others to finish
      here.runningTaskCntSub(taskDec-1);  // increment is in _upEndCount()
    } else {
      // re-add the task that was waiting for others to finish
      here.runningTaskCntAdd(1);
    }
  
    // It is now safe to free the task list, because we know that all the
    // tasks have been completed.  We could free this list when all the
    // tasks have been started, but this seems cleaner.  The alternative
    // would be for the tasking layer to free the elements of the list
    // when when they are no longer needed, but then every tasking layer
    // would have to implement the free, and it's not clear that it
    // would be of any benefit.  Another option would be for the
    // starting task to free its own list element.
    __primitive("free task list", e.taskList);
  }
  
  proc _upEndCount(param countRunningTasks=true) {
    var e = __primitive("get end count");
    _upEndCount(e, countRunningTasks);
  }
  
  proc _downEndCount() {
    var e = __primitive("get end count");
    _downEndCount(e);
  }
  
  proc _waitEndCount(param countRunningTasks=true) {
    var e = __primitive("get end count");
    _waitEndCount(e, countRunningTasks);
  }
  
  pragma "command line setting"
  proc _command_line_cast(param s: c_string, type t, x) return _cast(t, x);


  //
  // Similar to isPrimitiveType, but excludes imaginaries because they
  // are handled within the Chapel code directly (using overloads further
  // down in the file) to save complexity in the compiler.
  //
  inline proc chpl_typeSupportsPrimitiveCast(type t) param
    return isBoolType(t) || 
           isIntegralType(t) || 
           isRealType(t);
  
  inline proc _cast(type t, x: bool) where chpl_typeSupportsPrimitiveCast(t)
    return __primitive("cast", t, x);
  
  inline proc _cast(type t, x: bool(?w)) where chpl_typeSupportsPrimitiveCast(t)
    return __primitive("cast", t, x);
  
  inline proc _cast(type t, x: int(?w)) where chpl_typeSupportsPrimitiveCast(t)
    return __primitive("cast", t, x);
  
  inline proc _cast(type t, x: uint(?w)) where chpl_typeSupportsPrimitiveCast(t)
    return __primitive("cast", t, x);
  
  inline proc _cast(type t, x: real(?w)) where chpl_typeSupportsPrimitiveCast(t)
    return __primitive("cast", t, x);
 
  inline proc _cast(type t, x: enumerated) where chpl_typeSupportsPrimitiveCast(t)
    return __primitive("cast", t, x);

  inline proc _cast(type t, x) where t:object && x:t
    return __primitive("cast", t, x);

  inline proc _cast(type t, x) where t:object && x:_nilType
    return __primitive("cast", t, x);
  
  inline proc _cast(type t, x) where x:object && t:x && (x.type != t)
    return if x != nil then __primitive("dynamic_cast", t, x) else __primitive("cast", t, nil);
  
  inline proc _cast(type t, x:_nilType) where t == _nilType
    return nil;
  
  //
  // casts to complex
  //
  inline proc _cast(type t, x: bool) where isComplexType(t)
    return (x, 0):t;
  
  inline proc _cast(type t, x: int(?w)) where isComplexType(t)
    return (x, 0):t;
  
  inline proc _cast(type t, x: uint(?w)) where isComplexType(t)
    return (x, 0):t;
  
  inline proc _cast(type t, x: real(?w)) where isComplexType(t)
    return (x, 0):t;
  
  inline proc _cast(type t, x: imag(?w)) where isComplexType(t)
    return (0, _i2r(x)):t;
  
  inline proc _cast(type t, x: complex(?w)) where isComplexType(t)
    return (x.re, x.im):t;
  
  //
  // casts to imag
  //
  inline proc _cast(type t, x: bool) where isImagType(t)
    return if x then 1i:t else 0i:t;
  
  inline proc _cast(type t, x: int(?w)) where isImagType(t)
    return 0i:t;
  
  inline proc _cast(type t, x: uint(?w)) where isImagType(t)
    return 0i:t;
  
  inline proc _cast(type t, x: real(?w)) where isImagType(t)
    return 0i:t;
  
  inline proc _cast(type t, x: imag(?w)) where isImagType(t)
    return __primitive("cast", t, x);
  
  inline proc _cast(type t, x: complex(?w)) where isImagType(t)
    return let xim = x.im in __primitive("cast", t, xim);
  
  //
  // casts from complex
  //
  inline proc _cast(type t, x: complex(?w)) where isRealType(t) || isIntegralType(t) {
    var y: t;
    y = x.re:t;
    return y;
  }
  
  //
  // casts from imag
  //
  inline proc _cast(type t, x: imag(?w)) where isRealType(t) || isIntegralType(t)
    return 0:t;
  
  inline proc _cast(type t, x: imag(?w)) where isBoolType(t)
    return if x != 0i then true else false;
  
  inline proc chpl__typeAliasInit(type t) type return t;
  inline proc chpl__typeAliasInit(v) {
    compilerError("illegal assignment of value to type");
  }
  
  pragma "dont disable remote value forwarding"
  inline proc _createFieldDefault(type t, init) {
    pragma "no auto destroy" var x: t;
    x = init;
    return x;
  }
  
  pragma "dont disable remote value forwarding"
  inline proc _createFieldDefault(type t, param init) {
    pragma "no auto destroy" var x: t;
    x = init;
    return x;
  }
  
  pragma "dont disable remote value forwarding"
  inline proc _createFieldDefault(type t, init: _nilType) {
    pragma "no auto destroy" var x: t;
    return x;
  }

  pragma "init copy fn"
  inline proc chpl__initCopy(type t) {
    compilerError("illegal assignment of type to value");
  }
  
  pragma "compiler generated" 
  pragma "init copy fn"
  inline proc chpl__initCopy(x: _tuple) { 
    // body inserted during generic instantiation
  }

  // Catch-all initCopy implementation:
  pragma "compiler generated"
  pragma "init copy fn"
  inline proc chpl__initCopy(x) return x;

  pragma "dont disable remote value forwarding"
  pragma "removable auto copy"
  pragma "donor fn"
  pragma "auto copy fn" proc chpl__autoCopy(x: _distribution) {
    if !noRefCount then
      if x._value != nil then
        x._value.incRefCount();
    return x;
  }
  
  pragma "dont disable remote value forwarding"
  pragma "removable auto copy"
  pragma "donor fn"
  pragma "auto copy fn"  proc chpl__autoCopy(x: domain) {
    if !noRefCount then
      if x._value != nil then
        x._value.incRefCount();
    return x;
  }
  
  pragma "dont disable remote value forwarding"
  pragma "removable auto copy"
  pragma "donor fn"
  pragma "auto copy fn" proc chpl__autoCopy(x: []) {
    if !noRefCount then
      if x._value != nil then
        x._value.incRefCount();
    return x;
  }
  

  pragma "compiler generated"
  pragma "donor fn"
  pragma "auto copy fn"
  inline proc chpl__autoCopy(x: _tuple) {
    // body inserted during generic instantiation
  }
  
  pragma "donor fn"
  pragma "auto copy fn"
  inline proc chpl__autoCopy(ir: _iteratorRecord) {
    // body modified during call destructors pass
    return ir;
  }
  
  pragma "compiler generated" 
  pragma "donor fn"
  pragma "auto copy fn"
  inline proc chpl__autoCopy(x) return chpl__initCopy(x);
  
  inline proc chpl__maybeAutoDestroyed(x: numeric) param return false;
  inline proc chpl__maybeAutoDestroyed(x: enumerated) param return false;
  inline proc chpl__maybeAutoDestroyed(x: object) param return false;
  inline proc chpl__maybeAutoDestroyed(x) param return true;

<<<<<<< HEAD
  // The "compiler generated" pragma gives this lower precedence than any
  // user-defined class destructor.
  pragma "compiler generated" 
  pragma "auto destroy fn"
  inline proc chpl__autoDestroy(x: object) { }

  pragma "compiler generated" 
  pragma "auto destroy fn" inline proc chpl__autoDestroy(type t)  { }

  pragma "compiler generated" 
  pragma "auto destroy fn"
=======
  inline proc chpl__autoDestroy(x: object) { }
  inline proc chpl__autoDestroy(type t)  { }
>>>>>>> 266a749b
  inline proc chpl__autoDestroy(x: ?t) {
    __primitive("call destructor", x);
  }
  inline proc chpl__autoDestroy(ir: _iteratorRecord) {
    // body inserted during call destructors pass
  }
  pragma "dont disable remote value forwarding"
  pragma "removable auto destroy"
  proc chpl__autoDestroy(x: _distribution) {
    __primitive("call destructor", x);
  }
  pragma "dont disable remote value forwarding"
  pragma "removable auto destroy"
  proc chpl__autoDestroy(x: domain) {
    __primitive("call destructor", x);
  }
  pragma "dont disable remote value forwarding"
  pragma "removable auto destroy"
  proc chpl__autoDestroy(x: []) {
    __primitive("call destructor", x);
  }
  
  // Type functions for representing function types
  inline proc func() type { return __primitive("create fn type", void); }
  inline proc func(type rettype) type { return __primitive("create fn type", rettype); }
  inline proc func(type t...?n, type rettype) type { return __primitive("create fn type", (...t), rettype); }
  
  proc isIterator(ic: _iteratorClass) param return true;
  proc isIterator(ir: _iteratorRecord) param return true;
  proc isIterator(not_an_iterator) param return false;
  
  
  /* op= operators
   */
  inline proc +=(ref lhs:int(?w), rhs:int(w)) {
    __primitive("+=", lhs, rhs);
  }
  inline proc +=(ref lhs:uint(?w), rhs:uint(w)) {
    __primitive("+=", lhs, rhs);
  }
  inline proc +=(ref lhs:real(?w), rhs:real(w)) {
    __primitive("+=", lhs, rhs);
  }
  inline proc +=(ref lhs:imag(?w), rhs:imag(w)) {
    __primitive("+=", lhs, rhs);
  }
  inline proc +=(ref lhs, rhs) {
    lhs = lhs + rhs;
  }

  inline proc -=(ref lhs:int(?w), rhs:int(w)) {
    __primitive("-=", lhs, rhs);
  }
  inline proc -=(ref lhs:uint(?w), rhs:uint(w)) {
    __primitive("-=", lhs, rhs);
  }
  inline proc -=(ref lhs:real(?w), rhs:real(w)) {
    __primitive("-=", lhs, rhs);
  }
  inline proc -=(ref lhs:imag(?w), rhs:imag(w)) {
    __primitive("-=", lhs, rhs);
  }
  inline proc -=(ref lhs, rhs) {
    lhs = lhs - rhs;
  }

  inline proc *=(ref lhs:int(?w), rhs:int(w)) {
    __primitive("*=", lhs, rhs);
  }
  inline proc *=(ref lhs:uint(?w), rhs:uint(w)) {
    __primitive("*=", lhs, rhs);
  }
  inline proc *=(ref lhs:real(?w), rhs:real(w)) {
    __primitive("*=", lhs, rhs);
  }
  inline proc *=(ref lhs, rhs) {
    lhs = lhs * rhs;
  }

  inline proc /=(ref lhs:int(?w), rhs:int(w)) {
    __primitive("/=", lhs, rhs);
  }
  inline proc /=(ref lhs:uint(?w), rhs:uint(w)) {
    __primitive("/=", lhs, rhs);
  }
  inline proc /=(ref lhs:real(?w), rhs:real(w)) {
    __primitive("/=", lhs, rhs);
  }
  inline proc /=(ref lhs, rhs) {
    lhs = lhs / rhs;
  }

  inline proc %=(ref lhs:int(?w), rhs:int(w)) {
    __primitive("%=", lhs, rhs);
  }
  inline proc %=(ref lhs:uint(?w), rhs:uint(w)) {
    __primitive("%=", lhs, rhs);
  }
  inline proc %=(ref lhs:real(?w), rhs:real(w)) {
    __primitive("%=", lhs, rhs);
  }
  inline proc %=(ref lhs, rhs) {
    lhs = lhs % rhs;
  }

  //
  // This overload provides param coercion for cases like uint **= true;
  //
  inline proc **=(ref lhs, rhs) {
    lhs = lhs ** rhs;
  }

  inline proc &=(ref lhs:int(?w), rhs:int(w)) {
    __primitive("&=", lhs, rhs);
  }
  inline proc &=(ref lhs:uint(?w), rhs:uint(w)) {
    __primitive("&=", lhs, rhs);
  }
  inline proc &=(ref lhs, rhs) {
    lhs = lhs & rhs;
  }


  inline proc |=(ref lhs:int(?w), rhs:int(w)) {
    __primitive("|=", lhs, rhs);
  }
  inline proc |=(ref lhs:uint(?w), rhs:uint(w)) {
    __primitive("|=", lhs, rhs);
  }
  inline proc |=(ref lhs, rhs) {
    lhs = lhs | rhs;
  }

  inline proc ^=(ref lhs:int(?w), rhs:int(w)) {
    __primitive("^=", lhs, rhs);
  }
  inline proc ^=(ref lhs:uint(?w), rhs:uint(w)) {
    __primitive("^=", lhs, rhs);
  }
  inline proc ^=(ref lhs, rhs) {
    lhs = lhs ^ rhs;
  }

  inline proc >>=(ref lhs:int(?w), rhs:int(w)) {
    __primitive(">>=", lhs, rhs);
  }
  inline proc >>=(ref lhs:uint(?w), rhs:uint(w)) {
    __primitive(">>=", lhs, rhs);
  }
  inline proc >>=(ref lhs, rhs) {
    lhs = lhs >> rhs;
  }

  inline proc <<=(ref lhs:int(?w), rhs:int(w)) {
    __primitive("<<=", lhs, rhs);
  }
  inline proc <<=(ref lhs:uint(?w), rhs:uint(w)) {
    __primitive("<<=", lhs, rhs);
  }
  inline proc <<=(ref lhs, rhs) {
    lhs = lhs << rhs;
  }
  
  /* domain += and -= add and remove indices */
  inline proc +=(ref D: domain, idx) { D.add(idx); }
  inline proc -=(ref D: domain, idx) { D.remove(idx); }
  inline proc +=(ref D: domain, param idx) { D.add(idx); }
  inline proc -=(ref D: domain, param idx) { D.remove(idx); }
  
  /* swap operator */
  inline proc <=>(ref lhs, ref rhs) {
    const tmp = lhs;
    lhs = rhs;
    rhs = tmp;
  }
  
  
  // Everything below this comment was originally generated by the
  // program:
  // 
  //   $CHPL_HOME/util/devel/gen_int_uint64_operators.chpl.
  //
  // Since then, things have been manually edited/improved, for
  // better or worse (i.e., we could've or should've improved that
  // file and re-run it).
  
  //
  // non-param/non-param -- these are designed to throw an error
  // stating that these combinations are not supported; it's an
  // open topic of discussion whether we should support them and
  // have the return type default to int or uint; and/or whether
  // this error case should be made a lower-priority fallback,
  // permitting the user to define their own overloads (or 'use'
  // a module which does).
  //
  inline proc +(a: uint(64), b: int(64)) { _throwOpError("+"); }
  inline proc +(a: int(64), b: uint(64)) { _throwOpError("+"); }
  
  //
  // non-param/param and param/non-param cases -- these cases
  // are provided to support operations on runtime uint and
  // param uint combinations.  The param/non-param int cases
  // don't need to be explicitly given because they will default
  // to the normal int/int cases above.  If these overloads are
  // not provided, these functions will dispatch to the error
  // cases just above, which is inconsistent (i.e., one should
  // be able to add "1" to a uint variable given that "1" is a
  // legal uint param).
  //
  inline proc +(a: uint(64), param b: uint(64)) {
    return __primitive("+", a, b);
  }
  inline proc +(param a: uint(64), b: uint(64)) {
    return __primitive("+", a, b);
  }
  
  
  // non-param/non-param
  inline proc -(a: uint(64), b: int(64)) { _throwOpError("-"); }
  inline proc -(a: int(64), b: uint(64)) { _throwOpError("-"); }
  
  // non-param/param and param/non-param
  inline proc -(a: uint(64), param b: uint(64)) {
    return __primitive("-", a, b);
  }
  inline proc -(param a: uint(64), b: uint(64)) {
    return __primitive("-", a, b);
  }
  
  
  // non-param/non-param
  inline proc *(a: uint(64), b: int(64)) { _throwOpError("*"); }
  inline proc *(a: int(64), b: uint(64)) { _throwOpError("*"); }
  
  // non-param/param and param/non-param
  inline proc *(a: uint(64), param b: uint(64)) {
    return __primitive("*", a, b);
  }
  inline proc *(param a: uint(64), b: uint(64)) {
    return __primitive("*", a, b);
  }
  
  
  // non-param/non-param
  inline proc /(a: uint(64), b: int(64)) { _throwOpError("/"); }
  inline proc /(a: int(64), b: uint(64)) { _throwOpError("/"); }
  
  // non-param/param and param/non-param
  // The int version is only defined so we can catch the divide by zero error
  // at compile time
  inline proc /(a: int(64), param b: int(64)) {
    if b == 0 then compilerError("param divide by zero");
    return __primitive("/", a, b);
  }
  inline proc /(a: uint(64), param b: uint(64)) {
    if b == 0 then compilerError("param divide by zero");
    return __primitive("/", a, b);
  }
  inline proc /(param a: uint(64), b: uint(64)) {
    return __primitive("/", a, b);
  }
  
  
  // non-param/non-param
  inline proc **(a: uint(64), b: int(64)) { _throwOpError("**"); }
  inline proc **(a: int(64), b: uint(64)) { _throwOpError("**"); }
  
  // non-param/param and param/non-param
  inline proc **(a: uint(64), param b: uint(64)) {
    return __primitive("**", a, b);
  }
  inline proc **(param a: uint(64), b: uint(64)) {
    return __primitive("**", a, b);
  }
  
  
  // non-param/non-param
  inline proc %(a: uint(64), b: int(64)) { _throwOpError("%"); }
  inline proc %(a: int(64), b: uint(64)) { _throwOpError("%"); }
  
  // non-param/param and param/non-param
  inline proc %(a: uint(64), param b: uint(64)) {
    return __primitive("%", a, b);
  }
  inline proc %(param a: uint(64), b: uint(64)) {
    return __primitive("%", a, b);
  }
  
  
  // non-param/non-param
  inline proc ==(a: uint(64), b: int(64)) { _throwOpError("=="); }
  inline proc ==(a: int(64), b: uint(64)) { _throwOpError("=="); }
  
  // non-param/param and param/non-param
  inline proc ==(a: uint(64), param b: uint(64)) {
    return __primitive("==", a, b);
  }
  inline proc ==(param a: uint(64), b: uint(64)) {
    return __primitive("==", a, b);
  }
  
  
  // non-param/non-param
  inline proc !=(a: uint(64), b: int(64)) { _throwOpError("!="); }
  inline proc !=(a: int(64), b: uint(64)) { _throwOpError("!="); }
  
  // non-param/param and param/non-param
  inline proc !=(a: uint(64), param b: uint(64)) {
    return __primitive("!=", a, b);
  }
  inline proc !=(param a: uint(64), b: uint(64)) {
    return __primitive("!=", a, b);
  }
  
  
  // non-param/non-param
  inline proc >(a: uint(64), b: int(64)) { _throwOpError(">"); }
  inline proc >(a: int(64), b: uint(64)) { _throwOpError(">"); }
  
  // non-param/param and param/non-param
  inline proc >(a: uint(64), param b: uint(64)) {
    return __primitive(">", a, b);
  }
  inline proc >(param a: uint(64), b: uint(64)) {
    if a == 0 then return false; else return __primitive(">", a, b);
  }
  
  // non-param/non-param
  inline proc <(a: uint(64), b: int(64)) { _throwOpError("<"); }
  inline proc <(a: int(64), b: uint(64)) { _throwOpError("<"); }
  
  // non-param/param and param/non-param
  inline proc <(a: uint(64), param b: uint(64)) {
    if b == 0 then return false; else return __primitive("<", a, b);
  }
  inline proc <(param a: uint(64), b: uint(64)) {
    return __primitive("<", a, b);
  }
  
  
  // non-param/non-param
  inline proc >=(a: uint(64), b: int(64)) { _throwOpError(">="); }
  inline proc >=(a: int(64), b: uint(64)) { _throwOpError(">="); }
  
  // non-param/param and param/non-param
  inline proc >=(a: uint(64), param b: uint(64)) {
    if b == 0 then return true; else return __primitive(">=", a, b);
  }
  inline proc >=(param a: uint(64), b: uint(64)) {
    return __primitive(">=", a, b);
  }
  
  
  // non-param/non-param
  inline proc <=(a: uint(64), b: int(64)) { _throwOpError("<="); }
  inline proc <=(a: int(64), b: uint(64)) { _throwOpError("<="); }
  
  // non-param/param and param/non-param
  inline proc <=(a: uint(64), param b: uint(64)) {
    return __primitive("<=", a, b);
  }
  inline proc <=(param a: uint(64), b: uint(64)) {
    if a == 0 then return true; else return __primitive("<=", a, b);
  }

  proc numFields(type t) param {
    return __primitive("num fields", t);
  }
  
  proc fieldNumToName(type t, param i) param {
    return __primitive("field num to name", t, i);
  }
  
  proc fieldValueByNum(x, param i) {
    return __primitive("field value by num", x, i);
  }
  
  proc fieldValueByName(x, param name) {
    compilerError("Not yet implemented");
    return __primitive("field value by name", x, name);
  }
  
  proc isClassType(type t) param where t:object return true;
  proc isClassType(type t) param return false;
  
  proc isRecordType(type t) param where t: value {
    // some non-record types are implemented via records - exclude those
    if
      isDmapType(t)   ||
      isDomainType(t) ||
      isArrayType(t)  ||
      isRangeType(t)  ||
      isTupleType(t)  ||
      isAtomicType(t)
    then
      return false;
    else
      return true;
  }
  proc isRecordType(type t) param return false;
  
  proc isUnionType(type t) param return __primitive("is union type", t);

  proc isAtomicType(type t) param return __primitive("is atomic type", t);

  proc isRefIterType(type t) param return __primitive("is ref iter type", t);
  
  // These style element #s are used in the default Writer and Reader.
  // and in e.g. implementations of those in Tuple.
  extern const QIO_STYLE_ELEMENT_STRING:int;
  extern const QIO_STYLE_ELEMENT_COMPLEX:int;
  extern const QIO_STYLE_ELEMENT_ARRAY:int;
  extern const QIO_STYLE_ELEMENT_AGGREGATE:int;
  extern const QIO_STYLE_ELEMENT_TUPLE:int;
  extern const QIO_STYLE_ELEMENT_BYTE_ORDER:int;
  extern const QIO_STYLE_ELEMENT_IS_NATIVE_BYTE_ORDER:int;

  extern const QIO_ARRAY_FORMAT_SPACE:int;
  extern const QIO_ARRAY_FORMAT_CHPL:int;
  extern const QIO_ARRAY_FORMAT_JSON:int;

  extern const QIO_AGGREGATE_FORMAT_BRACES:int;
  extern const QIO_AGGREGATE_FORMAT_CHPL:int;
  extern const QIO_AGGREGATE_FORMAT_JSON:int;

  extern const QIO_TUPLE_FORMAT_CHPL:int;
  extern const QIO_TUPLE_FORMAT_SPACE:int;
  extern const QIO_TUPLE_FORMAT_JSON:int;

  // What follows are the type _defaultOf methods, used to initialize types
  // Booleans
  pragma "no doc"
  inline proc _defaultOf(type t) param where (isBoolType(t)) return false:t;

  // ints, reals, imags, complexes
  pragma "no doc"
  inline proc _defaultOf(type t) param where (isIntegralType(t)) return 0:t;
  // TODO: In order to make _defaultOf param for reals and imags we had to split
  // the cases into their default size and a non-param case.  It is hoped that
  // in the future, floating point numbers may be castable whilst param.  In that
  // world, we can again shrink these calls into the size-ignorant case.
  pragma "no doc"
  inline proc _defaultOf(type t) param where t == real return 0.0;
  pragma "no doc"
  inline proc _defaultOf(type t) where (isRealType(t) && t != real) return 0.0:t;
  pragma "no doc"
  inline proc _defaultOf(type t) param where t == imag return 0.0i;
  pragma "no doc"
  inline proc _defaultOf(type t) where (isImagType(t) && t != imag) return 0.0i:t;
  // Also, complexes cannot yet be parametized
  pragma "no doc"
  inline proc _defaultOf(type t): t where (isComplexType(t)) {
    var ret:t = noinit;
    param floatwidth = numBits(t)/2;
    ret.re = 0.0:real(floatwidth);
    ret.im = 0.0:real(floatwidth);
    return ret;
  }

  // Enums
  pragma "no doc"
  inline proc _defaultOf(type t) param where (isEnumType(t)) {
    return chpl_enum_first(t);
  }

  // Classes
  pragma "no doc"
  inline proc _defaultOf(type t) where (isClassType(t)) return nil:t;

  // Various types whose default value is known
  pragma "no doc"
  inline proc _defaultOf(type t) param where t: void return _void;
  pragma "no doc"
  inline proc _defaultOf(type t) where t: opaque return _nullOpaque;
  pragma "no doc"
  inline proc _defaultOf(type t) where t: chpl_taskID_t return chpl_nullTaskID;
  pragma "no doc"
  inline proc _defaultOf(type t) where t: _sync_aux_t return _nullSyncVarAuxFields;
  pragma "no doc"
  inline proc _defaultOf(type t) where t == _task_list return _nullTaskList;

  pragma "no doc"
  inline proc _defaultOf(type t) where t: _ddata
    return __primitive("cast", t, nil);

  // There used to be a catch-all _defaultOf that return nil:t, but that
  // was the nexus of several tricky resolution bugs.

}<|MERGE_RESOLUTION|>--- conflicted
+++ resolved
@@ -1141,22 +1141,15 @@
   inline proc chpl__maybeAutoDestroyed(x: object) param return false;
   inline proc chpl__maybeAutoDestroyed(x) param return true;
 
-<<<<<<< HEAD
   // The "compiler generated" pragma gives this lower precedence than any
   // user-defined class destructor.
   pragma "compiler generated" 
-  pragma "auto destroy fn"
   inline proc chpl__autoDestroy(x: object) { }
 
   pragma "compiler generated" 
-  pragma "auto destroy fn" inline proc chpl__autoDestroy(type t)  { }
+  inline proc chpl__autoDestroy(type t)  { }
 
   pragma "compiler generated" 
-  pragma "auto destroy fn"
-=======
-  inline proc chpl__autoDestroy(x: object) { }
-  inline proc chpl__autoDestroy(type t)  { }
->>>>>>> 266a749b
   inline proc chpl__autoDestroy(x: ?t) {
     __primitive("call destructor", x);
   }
